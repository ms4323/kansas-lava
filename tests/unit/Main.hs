{-# LANGUAGE ScopedTypeVariables, RankNTypes, TypeFamilies, FlexibleContexts, ExistentialQuantification #-}
module Main where

import Language.KansasLava
import Language.KansasLava.Stream as S
import Language.KansasLava.Testing.Thunk

import Data.Bits
import Data.Default
import Data.List ( sortBy, sort )
import Data.Ord ( comparing )
import Data.Maybe as Maybe
import Data.Sized.Arith
import Data.Sized.Ix
import qualified Data.Sized.Matrix as M
import Data.Sized.Sampled
import Data.Sized.Signed
import Data.Sized.Unsigned

import Control.Applicative
import Control.Concurrent.MVar
import System.Cmd
import Trace.Hpc.Reflect
import Trace.Hpc.Tix

import Report
import Utils

main = do
        let opt = def { genSim = True
                      , runSim = True
                      , simMods = [("default_opts", (optimizeCircuit def))]
--                      , testOnly = return ["memory","register"]
                      , testNever = ["max","min","abs","signum"] -- for now
                      }

        -- This should be built using the cabal system,
        -- can called from inside the ./dist directory.
        system "ghc -i../.. -o tracediff --make Diff.hs"

        putStrLn "Running with the following options:"
        putStrLn $ show opt

        prepareSimDirectory opt

        results <- newMVar [] :: IO (MVar [(String,Result)])

        let reporter (name, result) = do
                rs <- takeMVar results
                putMVar results $ (name,result) : rs

        let test :: TestSeq
            test = TestSeq (testSeq opt reporter)
                        (case testData opt of
                           Nothing -> genToList
                           Just i -> take i . genToRandom)

        tests test

        rs <- takeMVar results

        let r = generateReport $ reverse rs

        putStrLn $ show r

        html <- reportToHtml r
        writeFile "report.html" html
        shtml <- reportToSummaryHtml r
        writeFile "summary.html" shtml

        Tix tix <- examineTix
        let counts = concat [ xs | TixModule _ _ _ xs <- tix ]
        let len = length counts
        let txs = length $ filter (> 0) counts
        putStrLn $ "Raw coverage: " ++ show (floor (100 * fromIntegral txs / fromIntegral len)) ++ "%"

tests test = do
        -- Just the Eq Stuff
        let t :: (Eq a, Show a, Rep a) =>
                 String -> Gen a -> IO ()
            t str arb = testOpsEq test str arb

        t "StdLogicVector/X1" (arbitrary :: Gen (StdLogicVector X1))
        t "StdLogicVector/X2" (arbitrary :: Gen (StdLogicVector X2))
        t "StdLogicVector/X3" (arbitrary :: Gen (StdLogicVector X3))
        t "StdLogicVector/X4" (arbitrary :: Gen (StdLogicVector X4))
        t "StdLogicVector/X8" (arbitrary :: Gen (StdLogicVector X8))
        t "StdLogicVector/X32" (arbitrary :: Gen (StdLogicVector X32))

        -- Just the Ord Stuff
        let t str arb = testOpsOrd test str arb

        t "Bool" (arbitrary :: Gen Bool)

        -- Just the Num Stuff
        let t :: (Num a, Ord a, Rep a) => String -> Gen a -> IO ()
            t str arb = testOpsNum test str arb

        -- With Sampled, use
        --  * powers of two scale, larger than 1
        --  * make sure there are enough bits to represent
        --     both the fractional and non-fractional part.

        t "Sampled/X8xX8" (arbitrary :: Gen (Sampled X8 X8))
-- These do not represent every integer in their range, so fail
--        t "Sampled/X4xX2" (arbitrary :: Gen (Sampled X4 X2))
--        t "Sampled/X2xX2" (arbitrary :: Gen (Sampled X2 X2))
--        t "Sampled/X2xX1" (arbitrary :: Gen (Sampled X2 X1))
-- This have a round error; looks like a base case
--        t "Sampled/X1xX2" (arbitrary :: Gen (Sampled X1 X2))
        t "Sampled/X1xX4" (arbitrary :: Gen (Sampled X1 X4))
        t "Sampled/X8xX10"(arbitrary :: Gen (Sampled X8 X10))
        t "Sampled/X128xX16"(arbitrary :: Gen (Sampled X128 X16))

        -- Just the Bits Stuff
        let t :: (Ord a, Bits a, Rep a) => String -> Gen a -> IO ()
            t str arb = testOpsBits test str arb

        t "U1" (arbitrary :: Gen U1)
        t "U2" (arbitrary :: Gen U2)
        t "U3" (arbitrary :: Gen U3)
        t "U4" (arbitrary :: Gen U4)
        t "U5" (arbitrary :: Gen U5)
        t "U6" (arbitrary :: Gen U6)
        t "U7" (arbitrary :: Gen U7)
        t "U8" (arbitrary :: Gen U8)
        t "U32" (arbitrary :: Gen U32)
{- ghci keeps getting killed during these, Out Of Memory maybe?
        t "U64" (arbitrary :: Gen (Unsigned X64))
-}

        -- no S1
        t "S2" (arbitrary :: Gen S2)
        t "S3" (arbitrary :: Gen S3)
        t "S4" (arbitrary :: Gen S4)
        t "S5" (arbitrary :: Gen S5)
        t "S6" (arbitrary :: Gen S6)
        t "S7" (arbitrary :: Gen S7)
        t "S8" (arbitrary :: Gen S8)
        t "S32" (arbitrary :: Gen S32)
{- ghci keeps getting killed during these, Out Of Memory maybe?
        t "S64" (arbitrary :: Gen (Signed X64))
-}
        -- Just the Eq Stuff

        -- None

        --  Now registers
<<<<<<< HEAD

        let t str arb = testRegister test str arb
=======
        let t :: (Eq a, Show a, Rep a) => String -> Gen a -> IO ()
            t str arb = testRegister test str arb
>>>>>>> 1683d5c5

        t "U1" (loop 10 (arbitrary :: Gen U1))
        t "U2" (loop 10 (arbitrary :: Gen U2))
        t "U3" (loop 10 (arbitrary :: Gen U3))
        t "Int" (loop 10 (arbitrary :: Gen Int))
        t "Bool" (loop 10 (arbitrary :: Gen Bool))

        let t str arb = testDelay test str arb

        t "U1" (loop 10 (arbitrary :: Gen U1))
        t "U2" (loop 10 (arbitrary :: Gen U2))
        t "U3" (loop 10 (arbitrary :: Gen U3))
        t "Int" (loop 10 (arbitrary :: Gen Int))
        t "Bool" (loop 10 (arbitrary :: Gen Bool))

        --  Memories
        let t :: (Eq b, Integral a, Show b,
                 Size (Column a), Size (Row a),
                 Size a, Rep a, Rep b) =>
                 String -> Gen (Maybe (a,b)) -> IO ()
            t str arb = testConstMemory test str arb

        t "X1xBool" (loop 10 $ dubSeq (arbitrary :: Gen (Maybe (X1,Bool))))
        t "X1xU4" (dubSeq (arbitrary :: Gen (Maybe (X1,U4))))
        t "X2xU4" (dubSeq (arbitrary :: Gen (Maybe (X2,U4))))
        t "X4xU4" (dubSeq (arbitrary :: Gen (Maybe (X4,U4))))
        t "X16xS10" (dubSeq (arbitrary :: Gen (Maybe (X256,S10))))

<<<<<<< HEAD
        let t str arb = testSyncMemory test str arb
        t "X1xBool" (loop 10 $ dubSeq (arbitrary :: Gen (Maybe (X1,Bool),X1)))
        t "X2xU4" (dubSeq (arbitrary :: Gen (Maybe (X2,U4),X2)))
        t "X4xU5" (dubSeq (arbitrary :: Gen (Maybe (X4,U5),X4)))

        let t str arb = testAsyncMemory test str arb
=======
        let t :: (Eq a, Integral a, Show b,
                  Size (Column a), Size (Row a),
                  Size a, Rep a, Rep b, Eq b
                 ) =>
                  String -> Gen (Maybe (a,b),a) -> IO ()
            t str arb = testMemory test str arb
>>>>>>> 1683d5c5
        t "X1xBool" (loop 10 $ dubSeq (arbitrary :: Gen (Maybe (X1,Bool),X1)))
        t "X2xU4" (dubSeq (arbitrary :: Gen (Maybe (X2,U4),X2)))
        t "X4xU5" (dubSeq (arbitrary :: Gen (Maybe (X4,U5),X4)))


{- ghci keeps getting killed during these, Out Of Memory maybe?
        t "X16xS10" (dubSeq (arbitrary :: Gen (Maybe (X16,S10),X16)))
-}

main_testLabel :: IO ()
main_testLabel = do
        let g :: Seq U4 -> Seq U4 -> Seq U4
            g a b = output "out" ((+) (input "a" a) (input "b" b))

        c <- reifyCircuit g
        print c
        let sig = circuitSignature c
        if "[(a$0,4U),(b$1,4U)]" == show (sort (sigInputs sig))
          then print "label inputs passed"
          else do print ("labels failed: ",show sig,show (sort (sigInputs sig)))
                  print c
        print ()

allValues :: forall w . (Rep w) => [w]
allValues = xs
    where
        xs :: [w]
        xs = Maybe.catMaybes
           $ fmap (unX :: X w -> Maybe w)
           $ fmap (fromRep :: RepValue -> X w)
           $ (allReps (Witness :: Witness w))

allBounded :: (Enum w, Bounded w) => [w]
allBounded = [minBound..maxBound]
-------------------------------------------------------------------------------------------------
testMux :: forall a .
        (Size (ADD (WIDTH a) (WIDTH a)),
         Enum (ADD (WIDTH a) (WIDTH a)),
         Eq a, Show a, Rep a) => TestSeq -> String -> Gen (Bool,a,a) -> IO ()
testMux (TestSeq test toList) nm gen = do
        let (gate,us0,us1) = unzip3 $ toList gen
        let thu = Thunk (mux2 :: Seq Bool -> (Seq a, Seq a) -> Seq a)
                        (\ f -> f (toSeq gate)
                                  (toSeq us0, toSeq us1)
                        )
            res = toSeq (Prelude.zipWith3 (\ c x y -> if c then x else y)
                                  gate
                                  us0
                                  us1
                        )
        test nm (length gate) thu res

-------------------------------------------------------------------------------------------------
-- This only tests at the *value* level, and ignores testing unknowns.

testUniOp :: (Rep a, Show a, Eq a, Rep b, Show b, Eq b) => TestSeq -> String -> (a -> b) -> (Comb a -> Comb b) -> Gen a -> IO ()
testUniOp (TestSeq test toList) nm op lavaOp gen = do
        let us0 = toList gen
        let thu = Thunk (liftS1 lavaOp)
                        (\ f -> f (toSeq us0)
                        )
            res = toSeq (fmap op
                              us0
                        )
        test nm (length us0) thu res

testBinOp :: (Rep a, Show a, Eq c, Rep b, Show b, Eq b, Rep c, Show c) => TestSeq -> String -> (a -> b -> c) -> (Comb a -> Comb b -> Comb c) -> Gen (a,b) -> IO ()
testBinOp (TestSeq test toList) nm op lavaOp gen = do
        let (us0,us1) = unzip $ toList gen
        let thu = Thunk (liftS2 lavaOp)
                        (\ f -> f (toSeq us0) (toSeq us1)
                        )
            res = toSeq (Prelude.zipWith op
                                  us0
                                  us1
                        )
        test nm (length (zip us0 us1)) thu res

testTriOp :: (Rep a, Show a, Eq c, Rep b, Show b, Eq b, Rep c, Show c, Rep d, Show d, Eq d) => TestSeq -> String -> (a -> b -> c -> d) -> (Comb a -> Comb b -> Comb c -> Comb d) -> Gen (a,b,c) -> IO ()
testTriOp (TestSeq test toList) nm op lavaOp gen = do
        let (us0,us1,us2) = unzip3 $ toList gen
        let thu = Thunk (liftS3 lavaOp)
                        (\ f -> f (toSeq us0) (toSeq us1) (toSeq us2)
                        )
            res = toSeq (Prelude.zipWith3 op
                                  us0
                                  us1
                                  us2
                        )
        test nm (length (zip us0 us1)) thu res

------------------------------------------------------------------------------------------------

testOpsEq :: (Rep w, Eq w, Show w) => TestSeq -> String -> Gen w -> IO ()
testOpsEq test tyName ws = do
        let ws2 = pair ws

        sequence_
          [ testTriOp test (name ++ "/" ++ tyName) op lavaOp
                        (pure (\ c (a,b) -> (c,a,b))
                                          <*> arbitrary
                                          <*> ws2)
          | (name,op,lavaOp) <-
                [ ("mux",\ c a b -> if c then a else b,\ c a b -> mux2 c (a,b))
                ]
          ]

        sequence_
          [ testBinOp test (name ++ "/" ++ tyName)  op lavaOp ws2
          | (name,op,lavaOp) <-
                [ ("double-equal",(==),(.==.))
--              , ("not-equal",(/=),(./=.))
                ]
          ]


------------------------------------------------------------------------------------------------


testOpsOrd :: (Rep w, Ord w, Show w) => TestSeq -> String -> Gen w -> IO ()
testOpsOrd test tyName ws = do
        let ws2 = pair ws

        testOpsEq test tyName ws

        sequence_
          [ testBinOp test (name ++ "/" ++ tyName)  op lavaOp ws2
          | (name,op,lavaOp) <-
                [ ("greater-than",(>),(.>.))
                , ("less-than",(<),(.<.))
                , ("gt-equal",(>=),(.>=.))
                , ("lt-equal",(<=),(.<=.))
                ]
          ]


------------------------------------------------------------------------------------------------


testOpsNum :: forall w .
        (Ord w, Rep w, Num w) => TestSeq -> String -> Gen w -> IO ()
testOpsNum test tyName ws = do
        testOpsOrd test tyName ws

        let ws2 = pair ws

        sequence_
          [ testUniOp test (name ++ "/" ++ tyName) op lavaOp ws
          | (name,op,lavaOp) <-
                [ ("negate",negate,negate)
                , ("abs",abs,abs)
                , ("signum",signum,signum)
                ]
          ]

        sequence_
          [ testBinOp test (name ++ "/" ++ tyName)  op lavaOp ws2
          | (name,op,lavaOp) <-
                [ ("add",(+),(+))
                , ("sub",(-),(-))
                , ("mul",(*),(*))
                , ("max",max,max)
                , ("min",min,min)
                ]
          ]

----------------------------------------------------------------------------------------

testOpsBits :: forall w .
        (Ord w, Rep w, Bits w) => TestSeq -> String -> Gen w -> IO ()
testOpsBits test tyName ws = do
        testOpsNum test tyName ws

        let ws2 = pair ws

        sequence_
          [ testUniOp test (name ++ "/" ++ tyName) op lavaOp ws
          | (name,op,lavaOp) <-
                [ ("complement",complement,complement)
                ]
          ]

        sequence_
          [ testBinOp test (name ++ "/" ++ tyName) op lavaOp ws2
          | (name,op,lavaOp) <-
                [ ("bitwise-and",(.&.),(.&.))
                , ("bitwise-or",(.|.),(.|.))
                , ("xor",(xor),(xor))
                ]
          ]

pair :: (Applicative f) => f a -> f (a, a)
pair ws = pure (,) <*> ws <*> ws

triple :: (Applicative f) => f a -> f (a, a, a)
triple ws = pure (,,) <*> ws <*> ws <*> ws

--------------------------------------------------------------------------------------
-- Testing register and memory
testRegister :: forall w . (Show w, Eq w, Rep w) => TestSeq -> String -> Gen w -> IO ()
testRegister  (TestSeq test toList) tyName ws = do
        let (u0:us0) = toList ws
        let reg = register :: w -> Seq w -> Seq w
        let thu = Thunk (reg u0)
                        (\ f -> f (toSeq us0)
                        )
            res = toSeq (u0 : us0)
        test ("register/" ++ tyName) (length us0) thu res
        return ()

testDelay :: forall w . (Show w, Eq w, Rep w) => TestSeq -> String -> Gen w -> IO ()
testDelay  (TestSeq test toList) tyName ws = do
        let us0 = toList ws
        let reg = delay :: Seq w -> Seq w
        let thu = Thunk reg
                        (\ f -> f (toSeq us0)
                        )
            res = shallowSeq (unknownX :~ S.fromList (map pureX us0))
        test ("delay/" ++ tyName) (length us0) thu res
        return ()

testAsyncMemory :: forall w1 w2 . (Integral w1, Size w1, Eq w1, Rep w1, Eq w2, Show w2, Size (Column w1), Size (Row w1), Rep w2) => TestSeq -> String -> Gen (Maybe (w1,w2),w1) -> IO ()
testAsyncMemory (TestSeq test toList) tyName ws = do
        let (writes,reads) = unzip $ toList ws
        let mem = asyncRead . writeMemory :: Seq (Maybe (w1,w2)) -> Seq w1 -> Seq w2
        let thu = Thunk mem
                        (\ f -> f (toSeq writes) (toSeq reads)
                        )
            res :: Seq w2
            res = toSeq' $
                    [ last $
                     [Nothing] ++
                     [ Just b
                     | Just (a,b) <- take (i - 1) writes
                     , a == fromIntegral r
                     ]
                    | (i,r) <- zip [1..(length writes-1)] reads

                    ]
        test ("async-memory/" ++ tyName) (length writes) thu res

testSyncMemory :: forall w1 w2 . (Integral w1, Size w1, Eq w1, Rep w1, Eq w2, Show w2, Size (Column w1), Size (Row w1), Rep w2) => TestSeq -> String -> Gen (Maybe (w1,w2),w1) -> IO ()
testSyncMemory (TestSeq test toList) tyName ws = do
        let (writes,reads) = unzip $ toList ws
        let mem = syncRead . writeMemory :: Seq (Maybe (w1,w2)) -> Seq w1 -> Seq w2
        let thu = Thunk mem
                        (\ f -> f (toSeq writes) (toSeq reads)
                        )
            res :: Seq w2
            res = toSeq' $
                    [Nothing] ++
                    [ last $
                     [Nothing] ++
                     [ Just b
                     | Just (a,b) <- take (i - 1) writes
                     , a == fromIntegral r
                     ]
                    | (i,r) <- zip [1..(length writes-1)] reads
                    ]
        test ("sync-memory/" ++ tyName) (length writes) thu res


testConstMemory :: forall w1 w2 . (Integral w1, Size w1, Eq w1, Rep w1, Eq w2, Show w2, Size (Column w1), Size (Row w1), Rep w2) => TestSeq -> String -> Gen (Maybe (w1,w2)) -> IO ()
testConstMemory (TestSeq test toList) tyName ws = do
        let writes = toList ws
        let mem = memoryToMatrix . writeMemory :: Seq (Maybe (w1,w2)) -> Seq (M.Matrix w1 w2)
        let thu = Thunk mem
                        (\ f -> f (toSeq writes)
                        )
            res :: M.Matrix w1 (Seq w2)
            res = M.matrix
                $ [ toSeq' $
                    [ last $
                     [Nothing] ++
                     [ Just b
                     | Just (a,b) <- take (i - 1) writes
                     , a == fromIntegral x
                     ]
                    | i <- [1..(length writes-1)]
                    ]
                  | x <- [0..(size (error "witness" :: w1) - 1 )]
                  ]
        test ("memory/const/" ++ tyName) (length writes) thu (pack res)
        return ()

{-
-- Testing FIFOs
--testFIFOs1 :: forall w1 w2 . (Integral w1, Size w1, Eq w1, Rep w1, Eq w2, Show w2, Size (Column w1), Size (Row w1), Rep w2) => TestSeq -> String -> Gen (Maybe (w1,w2)) -> IO ()
testFIFOs1 (TestSeq test toList) tyName ws = do
        let writes = toList ws
        let f = fifo (witness :: X32) ::  Seq Bool -> HandShake (Seq (Enabled U4)) -> HandShake (Seq (Enabled U4))
        let thu = Thunk f
                $ \ cir -> cir undefined undefined undefined
--      putFIFOContents

        return ()
-}<|MERGE_RESOLUTION|>--- conflicted
+++ resolved
@@ -88,7 +88,8 @@
         t "StdLogicVector/X32" (arbitrary :: Gen (StdLogicVector X32))
 
         -- Just the Ord Stuff
-        let t str arb = testOpsOrd test str arb
+        let t :: (Show a, Ord a, Rep a) => String -> Gen a -> IO ()
+            t str arb = testOpsOrd test str arb
 
         t "Bool" (arbitrary :: Gen Bool)
 
@@ -146,13 +147,8 @@
         -- None
 
         --  Now registers
-<<<<<<< HEAD
-
-        let t str arb = testRegister test str arb
-=======
         let t :: (Eq a, Show a, Rep a) => String -> Gen a -> IO ()
             t str arb = testRegister test str arb
->>>>>>> 1683d5c5
 
         t "U1" (loop 10 (arbitrary :: Gen U1))
         t "U2" (loop 10 (arbitrary :: Gen U2))
@@ -160,7 +156,8 @@
         t "Int" (loop 10 (arbitrary :: Gen Int))
         t "Bool" (loop 10 (arbitrary :: Gen Bool))
 
-        let t str arb = testDelay test str arb
+        let t :: (Eq a, Show a, Rep a) => String -> Gen a -> IO ()
+            t str arb = testDelay test str arb
 
         t "U1" (loop 10 (arbitrary :: Gen U1))
         t "U2" (loop 10 (arbitrary :: Gen U2))
@@ -181,21 +178,22 @@
         t "X4xU4" (dubSeq (arbitrary :: Gen (Maybe (X4,U4))))
         t "X16xS10" (dubSeq (arbitrary :: Gen (Maybe (X256,S10))))
 
-<<<<<<< HEAD
-        let t str arb = testSyncMemory test str arb
-        t "X1xBool" (loop 10 $ dubSeq (arbitrary :: Gen (Maybe (X1,Bool),X1)))
-        t "X2xU4" (dubSeq (arbitrary :: Gen (Maybe (X2,U4),X2)))
-        t "X4xU5" (dubSeq (arbitrary :: Gen (Maybe (X4,U5),X4)))
-
-        let t str arb = testAsyncMemory test str arb
-=======
         let t :: (Eq a, Integral a, Show b,
                   Size (Column a), Size (Row a),
                   Size a, Rep a, Rep b, Eq b
                  ) =>
                   String -> Gen (Maybe (a,b),a) -> IO ()
-            t str arb = testMemory test str arb
->>>>>>> 1683d5c5
+            t str arb = testSyncMemory test str arb
+        t "X1xBool" (loop 10 $ dubSeq (arbitrary :: Gen (Maybe (X1,Bool),X1)))
+        t "X2xU4" (dubSeq (arbitrary :: Gen (Maybe (X2,U4),X2)))
+        t "X4xU5" (dubSeq (arbitrary :: Gen (Maybe (X4,U5),X4)))
+
+        let t :: (Eq a, Integral a, Show b,
+                  Size (Column a), Size (Row a),
+                  Size a, Rep a, Rep b, Eq b
+                 ) =>
+                  String -> Gen (Maybe (a,b),a) -> IO ()
+            t str arb = testAsyncMemory test str arb
         t "X1xBool" (loop 10 $ dubSeq (arbitrary :: Gen (Maybe (X1,Bool),X1)))
         t "X2xU4" (dubSeq (arbitrary :: Gen (Maybe (X2,U4),X2)))
         t "X4xU5" (dubSeq (arbitrary :: Gen (Maybe (X4,U5),X4)))
