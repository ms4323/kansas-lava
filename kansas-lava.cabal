--- conflicted
+++ resolved
@@ -96,30 +96,7 @@
     Ghc-Options: -Wall  -Werror
                  -fno-warn-orphans -fcontext-stack=256
                  -threaded -rtsopts
-<<<<<<< HEAD
-    default-language:    Haskell2010
-  
-Executable kansas-lava-tracediff
-    if flag(unit)
-      -- Build-Depends: base, strict, kansas-lava
-      Build-Depends: base >= 4 && < 5, containers, data-reify == 0.6, pretty,
-                 dotgen  >= 0.4.1, array, template-haskell, sized-types == 0.3.2.20110831,
-                 directory, random, netlist==0.3, netlist-to-vhdl==0.3, process,
-                 fgl, filepath, data-default, unix, bytestring, mtl, strict, cmdargs==0.8
-      buildable: True
-      Other-modules:
-    else
-      Build-depends: base
-      buildable: False
-    Main-Is:        Diff.hs
-    Hs-Source-Dirs: ., tests
-    Ghc-Options: -Wall  -Werror  -fno-warn-incomplete-patterns
-                 -fno-warn-orphans -fcontext-stack=256
-    default-language:    Haskell2010
-  
-=======
 
->>>>>>> c6fd837c
 Executable kansas-lava-testreport
     if flag(unit)
       -- Build-Depends: base, strict, kansas-lava
