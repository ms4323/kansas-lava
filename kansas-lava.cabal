--- conflicted
+++ resolved
@@ -71,10 +71,6 @@
 
 
 
-<<<<<<< HEAD
-=======
-
->>>>>>> 10b25bde
 -- hack for now
 --  Hs-Source-Dirs: ., ../sized-types
 -- need a module refactor to address the orphan warnings
@@ -85,76 +81,77 @@
 
 Executable kansas-lava-unittest
     if flag(unit)
-      Build-Depends: base,  hpc, strict, kansas-lava, sized-types, data-default
+      -- Build-Depends: base,  hpc, strict, kansas-lava, sized-types, data-default
+      Build-Depends: base >= 4 && < 5, containers, data-reify == 0.6, pretty,
+                 dotgen  >= 0.4.1, array, template-haskell, sized-types == 0.3.2.20110831,
+                 directory, random, netlist==0.3, netlist-to-vhdl==0.3, process,
+                 fgl, filepath, data-default, unix, bytestring, mtl, strict, cmdargs==0.8
       buildable: True
       Other-modules:
     else
       Build-depends: base
       buildable: False
     Main-Is:        Main.hs
-<<<<<<< HEAD
-    Hs-Source-Dirs:  tests
-=======
     Hs-Source-Dirs: ., tests
->>>>>>> 10b25bde
     Ghc-Options: -Wall  -Werror
                  -fno-warn-orphans -fcontext-stack=256
                  -threaded -rtsopts
 
 Executable kansas-lava-tracediff
     if flag(unit)
-      Build-Depends: base, strict, kansas-lava
+      -- Build-Depends: base, strict, kansas-lava
+      Build-Depends: base >= 4 && < 5, containers, data-reify == 0.6, pretty,
+                 dotgen  >= 0.4.1, array, template-haskell, sized-types == 0.3.2.20110831,
+                 directory, random, netlist==0.3, netlist-to-vhdl==0.3, process,
+                 fgl, filepath, data-default, unix, bytestring, mtl, strict, cmdargs==0.8
       buildable: True
       Other-modules:
     else
       Build-depends: base
       buildable: False
     Main-Is:        Diff.hs
-    Hs-Source-Dirs: tests
+    Hs-Source-Dirs: ., tests
     Ghc-Options: -Wall  -Werror  -fno-warn-incomplete-patterns
                  -fno-warn-orphans -fcontext-stack=256
 
 Executable kansas-lava-testreport
     if flag(unit)
-      Build-Depends: base, strict, kansas-lava
+      -- Build-Depends: base, strict, kansas-lava
+      Build-Depends: base >= 4 && < 5, containers, data-reify == 0.6, pretty,
+                 dotgen  >= 0.4.1, array, template-haskell, sized-types == 0.3.2.20110831,
+                 directory, random, netlist==0.3, netlist-to-vhdl==0.3, process,
+                 fgl, filepath, data-default, unix, bytestring, mtl, strict, cmdargs==0.8
+
       buildable: True
       Other-modules:
     else
       Build-depends: base
       buildable: False
     Main-Is:        GenReport.hs
-    Hs-Source-Dirs:  tests
+    Hs-Source-Dirs:  ., tests
     Ghc-Options: -Wall  -Werror -fno-warn-incomplete-patterns
                  -fno-warn-orphans -fcontext-stack=256
 
 
 Executable bits2vcd
     if flag(tools)
-<<<<<<< HEAD
-      -- Build-Depends: base >= 4 && < 5, containers, data-reify == 0.6, pretty,
-      --            dotgen  >= 0.4.1, array, template-haskell, sized-types == 0.3.1.20110426,
-      --            directory, random, netlist==0.3, netlist-to-vhdl==0.3, process,
-      --            fgl, filepath, data-default, unix, bytestring, mtl, strict
-      Build-depends: base, kansas-lava
-=======
       Build-Depends: base >= 4 && < 5, containers, data-reify == 0.6, pretty,
                  dotgen  >= 0.4.1, array, template-haskell, sized-types == 0.3.2.20110831,
                  directory, random, netlist==0.3, netlist-to-vhdl==0.3, process,
-                 fgl, filepath, data-default, unix, bytestring, mtl, strict
->>>>>>> 10b25bde
+                 fgl, filepath, data-default, unix, bytestring, mtl, strict, cmdargs==0.8
       buildable: True
       Other-modules:
     else
       Build-depends: base
       buildable: False
     Main-Is:        Bits2VCD.hs
-    Hs-Source-Dirs: tools
+    Hs-Source-Dirs: ., tools
     Ghc-Options: -Wall  -Werror -fno-warn-orphans
 
 
-Test-suite test-shallow
-    type: exitcode-stdio-1.0
-    main-is: Main.hs
-    build-depends: base, kansas-lava, sized-types, data-default
-    Ghc-Options: -Wall  -Werror -fno-warn-orphans -fcontext-stack=50
-    Hs-source-dirs: tests+-- Test-suite test-shallow
+--     type: exitcode-stdio-1.0
+--     main-is: Main.hs
+--     build-depends: base, kansas-lava, sized-types, data-default
+--     Ghc-Options: -Wall  -Werror -fno-warn-orphans -fcontext-stack=50
+--     Hs-source-dirs: tests