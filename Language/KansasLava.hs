{-# LANGUAGE TypeFamilies, FlexibleInstances #-}

module Language.KansasLava (
    module Language.KansasLava.Entity,
    module Language.KansasLava.Conditional,
    module Language.KansasLava.Signal,
    module Language.KansasLava.Logic,
    module Language.KansasLava.Reify,
    module Language.KansasLava.Sequential,
    module Language.KansasLava.Seq,
    module Language.KansasLava.IO,
    module Language.KansasLava.VHDL,
    module Language.KansasLava.Dot,
    module Language.KansasLava.Type,
    module Language.KansasLava.Matrix,
<<<<<<< HEAD
    module Language.KansasLava.Memory
=======
    module Language.KansasLava.Applicative

>>>>>>> d805c33e
     ) where

import Language.KansasLava.Entity
import Language.KansasLava.Conditional
import Language.KansasLava.Signal
import Language.KansasLava.Logic
import Language.KansasLava.Reify
import Language.KansasLava.Sequential
import Language.KansasLava.Seq
import Language.KansasLava.IO
import Language.KansasLava.VHDL
import Language.KansasLava.Dot
import Language.KansasLava.Type
import Language.KansasLava.Matrix
<<<<<<< HEAD
import Language.KansasLava.Memory
=======
import Language.KansasLava.Applicative
>>>>>>> d805c33e
<|MERGE_RESOLUTION|>--- conflicted
+++ resolved
@@ -13,12 +13,9 @@
     module Language.KansasLava.Dot,
     module Language.KansasLava.Type,
     module Language.KansasLava.Matrix,
-<<<<<<< HEAD
+    module Language.KansasLava.Applicative,
+    module Language.KansasLava.Matrix,
     module Language.KansasLava.Memory
-=======
-    module Language.KansasLava.Applicative
-
->>>>>>> d805c33e
      ) where
 
 import Language.KansasLava.Entity
@@ -33,8 +30,5 @@
 import Language.KansasLava.Dot
 import Language.KansasLava.Type
 import Language.KansasLava.Matrix
-<<<<<<< HEAD
+import Language.KansasLava.Applicative
 import Language.KansasLava.Memory
-=======
-import Language.KansasLava.Applicative
->>>>>>> d805c33e
