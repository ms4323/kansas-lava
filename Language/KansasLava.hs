--- conflicted
+++ resolved
@@ -13,16 +13,11 @@
     module Language.KansasLava.Dot,
     module Language.KansasLava.Type,
     module Language.KansasLava.Matrix,
-<<<<<<< HEAD
-    module Language.KansasLava.Applicative
-
-=======
     -- The Applicative module (only containing instances) is implicitly exported,
     -- and we get a warning if we explicitly export it. If non-instance stuff is added
     -- then this should be exported.
     -- module Language.KansasLava.Applicative,
     module Language.KansasLava.Memory
->>>>>>> c96b1024
      ) where
 
 import Language.KansasLava.Entity
@@ -37,8 +32,5 @@
 import Language.KansasLava.Dot
 import Language.KansasLava.Type
 import Language.KansasLava.Matrix
-import Language.KansasLava.Applicative
-<<<<<<< HEAD
-=======
+import Language.KansasLava.Applicative()
 import Language.KansasLava.Memory
->>>>>>> c96b1024
