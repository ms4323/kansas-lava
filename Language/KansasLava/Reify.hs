--- conflicted
+++ resolved
@@ -35,10 +35,7 @@
 	| OutputNames [String]
 	| DebugReify		-- show debugging output of the reification stage
 	deriving (Eq, Show)
-<<<<<<< HEAD
-=======
-
->>>>>>> c96b1024
+
 
 -- | reifyCircuit does reification and type inference.
 -- reifyCircuit :: REIFY circuit => [ReifyOptions] -> circuit -> IO ReifiedCircuit
@@ -52,101 +49,6 @@
 	let outputNames = head $
 		[ nms | OutputNames nms <- opts ] ++ [[ "o" ++ show i | i <- [0..]]]
 
-<<<<<<< HEAD
-	let p = P []
-
-
-	let inputs' :: [(BaseTy,Var)]
-	    blob'    :: [(BaseTy,Driver E)]
-	    (inputs',blob') = case capture'' circuit of
-				A f -> case f inputEntity (map Var inputNames) of
-					  (res,tys,_) -> (tys,res)
-
-
-	    inputEntity :: E
-	    inputEntity = E $ Entity (Name "#" "INPUT") (map snd inputs') [] []
-
---	    inputs' = []
-
-
-	    blob = [ (Var o,d) | ((_,d),o) <- zip blob' outputNames ]
-
-	    outputTyEquivs :: [[Ty QVar]]
-	    outputTyEquivs = [ [TyVar (Sink,a),BaseTy b]
-			     | (a,b) <- zip (map fst blob) (map fst blob')]
-
-	    inputTyEquivs :: [[Ty QVar]]
-	    inputTyEquivs = [ [TyVar (Source,v),BaseTy ty]
-			    | (ty,v) <- inputs'
-			    ]
-
-
---	print outputTyEquivs
-
-
-
---	print outputTyEquivs
-   	let root' = E $ Entity (Name "$" "ROOT") [] blob []
-        (Graph nodes root) <- reifyGraph root'
-
-	when (DebugReify `elem` opts) $ do
-		putStrLn "-------------------------------------------------------"
-		print (Graph nodes root)
-		putStrLn "-------------------------------------------------------"
-
-	let inputEntityId :: Unique
-	    inputEntityId = head [ v
-	 	     	         | (v, Entity name outs ins tyeqs) <- nodes
-		                 , name == Name "#" "INPUT"
-		                 ]
-	let outputEntityId :: Unique
-	    outputEntityId = head [ v
-	 	     	         | (v, Entity name outs ins tyeqs) <- nodes
-		                 , name == Name "$" "ROOT"
-		                 ]
-	-- now, rewrite the names
-
-	let allPaths = L.sort $ L.nub
-		     [ p
-		     | (v, Entity name outs ins tyeqs) <- nodes
-		     , p <- [ p | (v,PathPad p) <- ins ]
-		     ]
-
---	print allPaths
-{-
-	let pnEnv = [(p,Pad $ Var $ nm) | (p,nm) <- zip allPaths inputNames ]
-	print (pnEnv :: [([Int],Driver E)])
--}
-
-	let mkUq :: Unique -> Uq
-	    mkUq n | n == inputEntityId  = Source
-		   | n == outputEntityId = Sink
-		   | otherwise           = Uq n
-
-{-
-	let nodes' :: [(Unique,Entity (Ty Var) Uq)]
-	    nodes' = [ (v, Entity name outs ins' tyeqs)
-		     | (v, Entity name outs ins tyeqs) <- nodes
-		     , let ins' = [ (v,case d of
-					 Uq
-					 PathPad p -> case lookup p pnEnv of
-							 Nothing -> error "bad internal path name"
-							 Just v -> v
-					 other -> other)
-				  | (v,d) <- ins
-				  ]
-		     , let outs' = [ (v,fmap mkUq out) | (v,out) <- outs ]
-		     ]
-
--}
-
-	let nodes' = nodes
-
-	let nodes :: [(Unique,Entity (Ty Var) Uq)]
-	    nodes = [ (v,fmap mkUq e) | (v,e) <- nodes' ]
-
-=======
->>>>>>> c96b1024
 
         let (ty,o) = ports inputNames circuit
 
@@ -171,91 +73,12 @@
                 l@(Lit x) -> return ([],[(Var (head outputNames),ty,Lit x)])
                 v -> fail $ "reifyGraph failed in reifyCircuit" ++ show v
 
-<<<<<<< HEAD
-	let src :: [Var]
---	    src  = nub [ v | (_,Entity _ _ vs _) <- nodes, (_,Pad v) <- vs ]
-	    src  = nub $ concat
-		       [  outs
-		       | (v, Entity name outs ins tyeqs) <- nodes
-		       , v == inputEntityId
-		       ]
-
-{-
-	let mkUq :: Unique -> Uq
-	    mkUq n | n == root = Sink
-		   | otherwise = Uq n
--}
-
-	let all_equivs :: [Set (Ty QVar)]
-	    all_equivs = filter (not . Set.null)
-	         $ map (Set.fromList)
-		 $ (concat [map (map addEntityId) tyeqs
-			 ++ [ case dr of
-				Port v' i' -> [TyVar (mkUq i,v),TyVar (i',v')]
-				Lit _      -> []
-				other       -> error $ show other
-			    | (v,dr) <- ins
-			    ]
-                          | (i,Entity _ _ ins tyeqs) <- nodes
---			  , i /= inputEntityId
-			  , let addEntityId = fmap (\ v -> (mkUq i,v))
-                          ]) ++ outputTyEquivs ++ inputTyEquivs
-
-
-	when (DebugReify `elem` opts) $ do
-		putStrLn "-------------------------------------------------------"
-		putStrLn "[all_equivs]"
-		print all_equivs
-		putStrLn "-------------------------------------------------------"
-
-
---	print ("ZZ",all_equivs)
---	print all_equivs
-
-	let all_equivs' = findMinEquivSets all_equivs
---	print $ all_equivs'
-
-	let findTyFor :: QVar -> BaseTy
-      	    findTyFor (i,v)
-		      | Prelude.null theSet        = error $ "can not find : " ++ show (i,v)
-		      | Prelude.length theSet /= 1 = error $ "multiple occur, impossible : " ++ show (i,v,theSet)
-		      | Prelude.null theTy 	   = error $ "polymophic set of wires, can not infer type (usually a loop, or using a underdefined primitive)"
-		      | Prelude.length theTy == 1  = case theTy' of
-						       BaseTy bty -> bty
-						       _ -> error $ "Type of wire is not a basic type, instead found : " ++ show theTy'
-		      | otherwise                  = error $ "multiple Ty in one equiv class (err?)" ++ show (i,v) ++ " " ++ show theSet
-	     where
-		theSet = filter (Set.member (TyVar (i,v))) all_equivs'
-		theSet' = Prelude.head theSet
-		theTy   = filter (\ t -> case t of
-					   TyVar {} -> False
-					   _ -> True) $ Set.elems theSet'
-		theTy'  = Prelude.head theTy
-
-	let all_vars = [ v
-		       | (TyVar v) <- Set.toList (Set.unions all_equivs)
-		       ]
---	print $ all_vars
-
-        let entries = concat [ args
-			     | (u,Entity _ _ args _) <- nodes
- 			     , u == outputEntityId
-			     ]
-
-	let vars_with_types = [ (v,findTyFor v) | v <- all_vars ]
-
---	print ("XX",vars_with_types)
-
-        return $ ReifiedCircuit nodes1 src entries vars_with_types
-
-=======
         -- Search all of the enities, looking for input ports.
         let inputs = [(v,vTy) | (_,Entity _ _ ins _) <- gr, (_,vTy,Pad v) <- ins]
         return $ ReifiedCircuit { theCircuit = gr
                                 , theSrcs = nub inputs
                                 , theSinks = outputs
                                 }
->>>>>>> c96b1024
 -- Some more type class magic.
 {-
 entity ::
@@ -294,26 +117,12 @@
 showReifiedCircuit :: (Ports circuit) => [ReifyOptions] -> circuit -> IO String
 showReifiedCircuit opt c = do
 	rCir <- reifyCircuit opt c
-<<<<<<< HEAD
-	let bar = take 78 (repeat '-') ++ "\n"
-	let showTy _ = "*"
-	let showType :: QVar -> String
-	    showType (u,v) = case findTy rCir (u,v) of
-			      Just t -> show t
-			      Nothing -> "?"
-
-	let showVar v =  showQVar v ++ " : " ++ showType v
-	let showDriver :: Driver Uq -> String
-	    showDriver (Port v uq) = showVar (uq,v)
-	    showDriver (Lit n)     = "#" ++ show n
-=======
 	let bar = (replicate 78 '-') ++ "\n"
         let showDriver :: Driver Unique -> BaseTy -> String
             showDriver (Port v i) ty = show i ++ "." ++ show v ++ ":" ++ show ty
             showDriver (Lit x) ty = show x ++ ":" ++ show ty
             showDriver (Pad x) ty = show x ++ ":" ++ show ty
             showDriver l ty = error $ "showDriver" ++ show l
->>>>>>> c96b1024
 	let inputs = unlines
 		[ show var ++ " : " ++ show ty
 		| (var,ty) <- theSrcs rCir
