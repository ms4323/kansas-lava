{-# LANGUAGE TypeFamilies, FlexibleInstances,ParallelListComp #-}
module Language.KansasLava.Reify where

import Data.Reify
import Data.List as L

import qualified Data.Set as Set
import Data.Set (Set)
import Control.Monad (when)

import Language.KansasLava.Entity
import Language.KansasLava.Signal
import Language.KansasLava.Type
import Language.KansasLava.IO
import Language.KansasLava.Sequential(Time(..), Clk(..),Rst(..))
import Debug.Trace

--------------------------------------------------------
-- Grab a set of drivers (the outputs), and give me a graph, please.

data Uq = Uq Unique | Sink | Source
	deriving (Eq,Ord,Show)

data ReifiedCircuit = ReifiedCircuit
	{ theCircuit :: [(Unique,Entity BaseTy Unique)]
		-- ^ This the main graph. There is no actual node for the source or sink.
	, theSrcs    :: [(Var,BaseTy)]
	, theSinks   :: [(Var,BaseTy,Driver Unique)]
	-- , theTypes   :: TypeEnv
	}


data ReifyOptions
	= InputNames [String]
	| OutputNames [String]
	| DebugReify		-- show debugging output of the reification stage
	deriving (Eq, Show)

-- | reifyCircuit does reification and type inference.
-- reifyCircuit :: REIFY circuit => [ReifyOptions] -> circuit -> IO ReifiedCircuit
-- ([(Unique,Entity (Ty Var) Unique)],[(Var,Driver Unique)])
reifyCircuit :: (Ports a) => [ReifyOptions] -> a -> IO ReifiedCircuit

reifyCircuit opts circuit = do
        -- GenSym for input/output pad names
	let inputNames = head $
		[ nms | InputNames nms <- opts ] ++ [[ "i" ++ show i | i <- [0..]]]
	let outputNames = head $
		[ nms | OutputNames nms <- opts ] ++ [[ "o" ++ show i | i <- [0..]]]

<<<<<<< HEAD
=======
	let p = P []


	let inputs' :: [(BaseTy,Var)]
	    blob'    :: [(BaseTy,Driver E)]
	    (inputs',blob') = case capture'' circuit of
				A f -> case f inputEntity (map Var inputNames) of
					  (res,tys,_) -> (tys,res)


	    inputEntity :: E
	    inputEntity = E $ Entity (Name "#" "INPUT") (map snd inputs') [] []

--	    inputs' = []


	    blob = [ (Var o,d) | ((_,d),o) <- zip blob' outputNames ]

	    outputTyEquivs :: [[Ty QVar]]
	    outputTyEquivs = [ [TyVar (Sink,a),BaseTy b]
			     | (a,b) <- zip (map fst blob) (map fst blob')]

	    inputTyEquivs :: [[Ty QVar]]
	    inputTyEquivs = [ [TyVar (Source,v),BaseTy ty]
			    | (ty,v) <- inputs'
			    ]


--	print outputTyEquivs



--	print outputTyEquivs
   	let root' = E $ Entity (Name "$" "ROOT") [] blob []
        (Graph nodes root) <- reifyGraph root'

	when (DebugReify `elem` opts) $ do
		putStrLn "-------------------------------------------------------"
		print (Graph nodes root)
		putStrLn "-------------------------------------------------------"

	let inputEntityId :: Unique
	    inputEntityId = head [ v
	 	     	         | (v, Entity name outs ins tyeqs) <- nodes
		                 , name == Name "#" "INPUT"
		                 ]
	let outputEntityId :: Unique
	    outputEntityId = head [ v
	 	     	         | (v, Entity name outs ins tyeqs) <- nodes
		                 , name == Name "$" "ROOT"
		                 ]
	-- now, rewrite the names

	let allPaths = L.sort $ L.nub
		     [ p
		     | (v, Entity name outs ins tyeqs) <- nodes
		     , p <- [ p | (v,PathPad p) <- ins ]
		     ]

--	print allPaths
{-
	let pnEnv = [(p,Pad $ Var $ nm) | (p,nm) <- zip allPaths inputNames ]
	print (pnEnv :: [([Int],Driver E)])
-}

	let mkUq :: Unique -> Uq
	    mkUq n | n == inputEntityId  = Source
		   | n == outputEntityId = Sink
		   | otherwise           = Uq n

{-
	let nodes' :: [(Unique,Entity (Ty Var) Uq)]
	    nodes' = [ (v, Entity name outs ins' tyeqs)
		     | (v, Entity name outs ins tyeqs) <- nodes
		     , let ins' = [ (v,case d of
					 Uq
					 PathPad p -> case lookup p pnEnv of
							 Nothing -> error "bad internal path name"
							 Just v -> v
					 other -> other)
				  | (v,d) <- ins
				  ]
		     , let outs' = [ (v,fmap mkUq out) | (v,out) <- outs ]
		     ]

-}

	let nodes' = nodes

	let nodes :: [(Unique,Entity (Ty Var) Uq)]
	    nodes = [ (v,fmap mkUq e) | (v,e) <- nodes' ]



	{-
	 - Next, we rename our input variables, using the given schema.
	 -}


	let nodes' = nodes
	let srcs = nub $ concat
		       [  outs
		       | (v, Entity name outs ins tyeqs) <- nodes
		       , v == inputEntityId
		       ]
	let inMap = zip (sort srcs) (map Var inputNames)

        let nodes1 = [ (u,node) | (u,node) <- nodes
				, u /= root
			  	, u /= inputEntityId
				]


	let src :: [Var]
--	    src  = nub [ v | (_,Entity _ _ vs _) <- nodes, (_,Pad v) <- vs ]
	    src  = nub $ concat
		       [  outs
		       | (v, Entity name outs ins tyeqs) <- nodes
		       , v == inputEntityId
		       ]

{-
	let mkUq :: Unique -> Uq
	    mkUq n | n == root = Sink
		   | otherwise = Uq n
-}

	let all_equivs :: [Set (Ty QVar)]
	    all_equivs = filter (not . Set.null)
	         $ map (Set.fromList)
		 $ (concat [map (map addEntityId) tyeqs
			 ++ [ case dr of
				Port v' i' -> [TyVar (mkUq i,v),TyVar (i',v')]
				Lit _      -> []
				other       -> error $ show other
			    | (v,dr) <- ins
			    ]
                          | (i,Entity _ _ ins tyeqs) <- nodes
--			  , i /= inputEntityId
			  , let addEntityId = fmap (\ v -> (mkUq i,v))
                          ]) ++ outputTyEquivs ++ inputTyEquivs


	when (DebugReify `elem` opts) $ do
		putStrLn "-------------------------------------------------------"
		putStrLn "[all_equivs]"
		print all_equivs
		putStrLn "-------------------------------------------------------"


--	print ("ZZ",all_equivs)
--	print all_equivs

	let all_equivs' = findMinEquivSets all_equivs
--	print $ all_equivs'

	let findTyFor :: QVar -> BaseTy
      	    findTyFor (i,v)
		      | Prelude.null theSet        = error $ "can not find : " ++ show (i,v)
		      | Prelude.length theSet /= 1 = error $ "multiple occur, impossible : " ++ show (i,v,theSet)
		      | Prelude.null theTy 	   = error $ "polymophic set of wires, can not infer type (usually a loop, or using a underdefined primitive)"
		      | Prelude.length theTy == 1  = case theTy' of
						       BaseTy bty -> bty
						       _ -> error $ "Type of wire is not a basic type, instead found : " ++ show theTy'
		      | otherwise                  = error $ "multiple Ty in one equiv class (err?)" ++ show (i,v) ++ " " ++ show theSet
	     where
		theSet = filter (Set.member (TyVar (i,v))) all_equivs'
		theSet' = Prelude.head theSet
		theTy   = filter (\ t -> case t of
					   TyVar {} -> False
					   _ -> True) $ Set.elems theSet'
		theTy'  = Prelude.head theTy

	let all_vars = [ v
		       | (TyVar v) <- Set.toList (Set.unions all_equivs)
		       ]
--	print $ all_vars

        let entries = concat [ args
			     | (u,Entity _ _ args _) <- nodes
 			     , u == outputEntityId
			     ]

	let vars_with_types = [ (v,findTyFor v) | v <- all_vars ]

--	print ("XX",vars_with_types)

        return $ ReifiedCircuit nodes1 src entries vars_with_types
>>>>>>> d805c33e

        let (ty,o) = ports inputNames circuit

        -- Get the graph, and associate the output drivers for the graph with
        -- output pad names.
        (gr, outputs) <- case o of
                Port _ o' -> do
                   (Graph gr out) <- reifyGraph o'
                   let Just (Entity _ outs _) = lookup out gr
                   return $ (gr,[(Var sink,ty, Port v out )
                                 | (v,ty) <- outs
                                 | sink <- outputNames])
                l@(Lit x) -> return ([],[(Var (head outputNames),ty,Lit x)])
                v -> fail $ "reifyGraph failed in reifyCircuit" ++ show v

        -- Search all of the enities, looking for input ports.
        let inputs = [(v,vTy) | (_,Entity _ _ ins) <- gr, (_,vTy,Pad v) <- ins]
        return $ ReifiedCircuit { theCircuit = gr
                                , theSrcs = nub inputs
                                , theSinks = outputs
                                }
-- Some more type class magic.
{-
entity ::
	(INPUT a, REIFY a,INPUT b) =>
{- REIFY circuit => -} [ReifyOptions]
	->  String -> (a -> b)  ->  (a -> b)
entity opts nm circuit  = circuit'
    where
	p_root = P []

	-- (a -> b) -> (a -> b)
	circuit' inpX = result -- {- o0 $ e_entity -}
	   where
		(result,pinsY) = generated' e_entity (P [1,2])
		e_entity =
        	    E
        	  $ Entity (Name "#AUTO" "ABC")
			 [ Var (show ps)
			 | (_,ps) <- pinsY
			 ]
			 [ (Var ("i" ++ show n),dr)
			 | (n,(ty,dr)) <- zip [0..] pinsX
			 ]
			 ([ [fmap undefined ty,TyVar v] | (ty,Port v _) <- pinsX ] ++
			  [ [fmap undefined ty,TyVar (Var $ show ps)] | (ty,ps) <- pinsY ])
		(insX,pinsX) = capture' p_root inpX
-}
{-
entity :: (REIFY b, CLONE b) => [ReifyOptions] ->String -> b -> b
entity opts nm circuit = clone circuit deep
  where
	deep = wrapCircuit [] [] circuit
-}


showReifiedCircuit :: (Ports circuit, REIFY circuit) => [ReifyOptions] -> circuit -> IO String
showReifiedCircuit opt c = do
	rCir <- reifyCircuit opt c
	let bar = (replicate 78 '-') ++ "\n"
        let showDriver :: Driver Unique -> BaseTy -> String
            showDriver (Port v i) ty = show i ++ "." ++ show v ++ ":" ++ show ty
            showDriver (Lit x) ty = show x ++ ":" ++ show ty
	let inputs = unlines
		[ show var ++ " : " ++ show ty
		| (var,ty) <- theSrcs rCir
		]
	let outputs = unlines
		[ show var   ++ " <- " ++ showDriver dr ty
		| (var,ty,dr) <- theSinks rCir
		]
	let circuit = unlines
		[ "(" ++ show uq ++ ") " ++ show nm ++ "\n"
			++ unlines [ "      out " ++ show v ++ ":" ++ show ty | (v,ty) <- outs ]
			++ unlines [ "      in  " ++ show v ++ " <- " ++ showDriver dr ty | (v,ty,dr) <- ins ]
		| (uq,Entity nm outs ins) <- theCircuit rCir
		]

	let msg = bar
		++ "-- Inputs                                                                   --\n"
		++ bar
		++ inputs
		++ bar
		++ "-- Outputs                                                                  --\n"
		++ bar
		++ outputs
		++ bar
-- 		++ "-- Types                                                                    --\n"
-- 		++ bar
-- 		++ types
-- 		++ bar
		++ "-- Entities                                                                 --\n"
		++ bar
		++ circuit
		++ bar

	return $ msg

debugCircuit :: (Ports circuit, REIFY circuit) => [ReifyOptions] -> circuit -> IO ()
debugCircuit opt c = showReifiedCircuit opt c >>= putStr



-- | The 'Ports' class generates input pads for a function type, so that the
-- function can be Reified. The result of the circuit, as a driver, as well as
-- the result's type, are returned. I _think_ this takes the place of the REIFY
-- typeclass, but I'm not really sure.

class Ports a where
  ports :: [String] -> a -> (BaseTy, Driver E)

instance OpType a => Ports (Signal a) where
  ports _ sig@(Signal s d) =  (bitTypeOf sig, d)

instance (OpType a, OpType b) => Ports (Signal a, Signal b) where
  ports _ (aSig@(Signal sa da), bSig@(Signal sb db)) =
            (U size,
               Port (Var "o0")
            $ E
            $ Entity (Name "Lava" "concat") [(Var "o0",aTy), (Var "o1", bTy)]
             [(Var "i0", aTy, da),
              (Var "i1",bTy, db)
             ])
    where aTy = bitTypeOf aSig
          bTy = bitTypeOf bSig
          size = baseTypeLength aTy  + baseTypeLength bTy



instance (OpType a, Ports b) => Ports (Signal a -> b) where
  ports (v:vs) f = ports vs $ f (Signal (error "Ports(Signal a -> b)") (Pad (Var v)))

instance Ports b => Ports (Time -> b) where
  ports vs f = ports vs $ f'
    where f' c r = f (Time c r)

instance (OpType a, OpType b, Ports c) => Ports ((Signal a, Signal b) -> c) where
  ports vs f = ports vs (curry f)



<|MERGE_RESOLUTION|>--- conflicted
+++ resolved
@@ -36,6 +36,7 @@
 	| DebugReify		-- show debugging output of the reification stage
 	deriving (Eq, Show)
 
+
 -- | reifyCircuit does reification and type inference.
 -- reifyCircuit :: REIFY circuit => [ReifyOptions] -> circuit -> IO ReifiedCircuit
 -- ([(Unique,Entity (Ty Var) Unique)],[(Var,Driver Unique)])
@@ -48,197 +49,6 @@
 	let outputNames = head $
 		[ nms | OutputNames nms <- opts ] ++ [[ "o" ++ show i | i <- [0..]]]
 
-<<<<<<< HEAD
-=======
-	let p = P []
-
-
-	let inputs' :: [(BaseTy,Var)]
-	    blob'    :: [(BaseTy,Driver E)]
-	    (inputs',blob') = case capture'' circuit of
-				A f -> case f inputEntity (map Var inputNames) of
-					  (res,tys,_) -> (tys,res)
-
-
-	    inputEntity :: E
-	    inputEntity = E $ Entity (Name "#" "INPUT") (map snd inputs') [] []
-
---	    inputs' = []
-
-
-	    blob = [ (Var o,d) | ((_,d),o) <- zip blob' outputNames ]
-
-	    outputTyEquivs :: [[Ty QVar]]
-	    outputTyEquivs = [ [TyVar (Sink,a),BaseTy b]
-			     | (a,b) <- zip (map fst blob) (map fst blob')]
-
-	    inputTyEquivs :: [[Ty QVar]]
-	    inputTyEquivs = [ [TyVar (Source,v),BaseTy ty]
-			    | (ty,v) <- inputs'
-			    ]
-
-
---	print outputTyEquivs
-
-
-
---	print outputTyEquivs
-   	let root' = E $ Entity (Name "$" "ROOT") [] blob []
-        (Graph nodes root) <- reifyGraph root'
-
-	when (DebugReify `elem` opts) $ do
-		putStrLn "-------------------------------------------------------"
-		print (Graph nodes root)
-		putStrLn "-------------------------------------------------------"
-
-	let inputEntityId :: Unique
-	    inputEntityId = head [ v
-	 	     	         | (v, Entity name outs ins tyeqs) <- nodes
-		                 , name == Name "#" "INPUT"
-		                 ]
-	let outputEntityId :: Unique
-	    outputEntityId = head [ v
-	 	     	         | (v, Entity name outs ins tyeqs) <- nodes
-		                 , name == Name "$" "ROOT"
-		                 ]
-	-- now, rewrite the names
-
-	let allPaths = L.sort $ L.nub
-		     [ p
-		     | (v, Entity name outs ins tyeqs) <- nodes
-		     , p <- [ p | (v,PathPad p) <- ins ]
-		     ]
-
---	print allPaths
-{-
-	let pnEnv = [(p,Pad $ Var $ nm) | (p,nm) <- zip allPaths inputNames ]
-	print (pnEnv :: [([Int],Driver E)])
--}
-
-	let mkUq :: Unique -> Uq
-	    mkUq n | n == inputEntityId  = Source
-		   | n == outputEntityId = Sink
-		   | otherwise           = Uq n
-
-{-
-	let nodes' :: [(Unique,Entity (Ty Var) Uq)]
-	    nodes' = [ (v, Entity name outs ins' tyeqs)
-		     | (v, Entity name outs ins tyeqs) <- nodes
-		     , let ins' = [ (v,case d of
-					 Uq
-					 PathPad p -> case lookup p pnEnv of
-							 Nothing -> error "bad internal path name"
-							 Just v -> v
-					 other -> other)
-				  | (v,d) <- ins
-				  ]
-		     , let outs' = [ (v,fmap mkUq out) | (v,out) <- outs ]
-		     ]
-
--}
-
-	let nodes' = nodes
-
-	let nodes :: [(Unique,Entity (Ty Var) Uq)]
-	    nodes = [ (v,fmap mkUq e) | (v,e) <- nodes' ]
-
-
-
-	{-
-	 - Next, we rename our input variables, using the given schema.
-	 -}
-
-
-	let nodes' = nodes
-	let srcs = nub $ concat
-		       [  outs
-		       | (v, Entity name outs ins tyeqs) <- nodes
-		       , v == inputEntityId
-		       ]
-	let inMap = zip (sort srcs) (map Var inputNames)
-
-        let nodes1 = [ (u,node) | (u,node) <- nodes
-				, u /= root
-			  	, u /= inputEntityId
-				]
-
-
-	let src :: [Var]
---	    src  = nub [ v | (_,Entity _ _ vs _) <- nodes, (_,Pad v) <- vs ]
-	    src  = nub $ concat
-		       [  outs
-		       | (v, Entity name outs ins tyeqs) <- nodes
-		       , v == inputEntityId
-		       ]
-
-{-
-	let mkUq :: Unique -> Uq
-	    mkUq n | n == root = Sink
-		   | otherwise = Uq n
--}
-
-	let all_equivs :: [Set (Ty QVar)]
-	    all_equivs = filter (not . Set.null)
-	         $ map (Set.fromList)
-		 $ (concat [map (map addEntityId) tyeqs
-			 ++ [ case dr of
-				Port v' i' -> [TyVar (mkUq i,v),TyVar (i',v')]
-				Lit _      -> []
-				other       -> error $ show other
-			    | (v,dr) <- ins
-			    ]
-                          | (i,Entity _ _ ins tyeqs) <- nodes
---			  , i /= inputEntityId
-			  , let addEntityId = fmap (\ v -> (mkUq i,v))
-                          ]) ++ outputTyEquivs ++ inputTyEquivs
-
-
-	when (DebugReify `elem` opts) $ do
-		putStrLn "-------------------------------------------------------"
-		putStrLn "[all_equivs]"
-		print all_equivs
-		putStrLn "-------------------------------------------------------"
-
-
---	print ("ZZ",all_equivs)
---	print all_equivs
-
-	let all_equivs' = findMinEquivSets all_equivs
---	print $ all_equivs'
-
-	let findTyFor :: QVar -> BaseTy
-      	    findTyFor (i,v)
-		      | Prelude.null theSet        = error $ "can not find : " ++ show (i,v)
-		      | Prelude.length theSet /= 1 = error $ "multiple occur, impossible : " ++ show (i,v,theSet)
-		      | Prelude.null theTy 	   = error $ "polymophic set of wires, can not infer type (usually a loop, or using a underdefined primitive)"
-		      | Prelude.length theTy == 1  = case theTy' of
-						       BaseTy bty -> bty
-						       _ -> error $ "Type of wire is not a basic type, instead found : " ++ show theTy'
-		      | otherwise                  = error $ "multiple Ty in one equiv class (err?)" ++ show (i,v) ++ " " ++ show theSet
-	     where
-		theSet = filter (Set.member (TyVar (i,v))) all_equivs'
-		theSet' = Prelude.head theSet
-		theTy   = filter (\ t -> case t of
-					   TyVar {} -> False
-					   _ -> True) $ Set.elems theSet'
-		theTy'  = Prelude.head theTy
-
-	let all_vars = [ v
-		       | (TyVar v) <- Set.toList (Set.unions all_equivs)
-		       ]
---	print $ all_vars
-
-        let entries = concat [ args
-			     | (u,Entity _ _ args _) <- nodes
- 			     , u == outputEntityId
-			     ]
-
-	let vars_with_types = [ (v,findTyFor v) | v <- all_vars ]
-
---	print ("XX",vars_with_types)
-
-        return $ ReifiedCircuit nodes1 src entries vars_with_types
->>>>>>> d805c33e
 
         let (ty,o) = ports inputNames circuit
 
@@ -302,6 +112,8 @@
         let showDriver :: Driver Unique -> BaseTy -> String
             showDriver (Port v i) ty = show i ++ "." ++ show v ++ ":" ++ show ty
             showDriver (Lit x) ty = show x ++ ":" ++ show ty
+            showDriver (Pad x) ty = show x ++ ":" ++ show ty
+            showDriver l ty = error $ "showDriver" ++ show l
 	let inputs = unlines
 		[ show var ++ " : " ++ show ty
 		| (var,ty) <- theSrcs rCir
