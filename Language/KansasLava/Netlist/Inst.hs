{-# LANGUAGE PatternGuards #-}

module Language.KansasLava.Netlist.Inst where

import Language.KansasLava.Types hiding (Trace(..))
import Language.Netlist.AST hiding (U)
import Language.Netlist.Util
import Language.KansasLava.Shallow hiding (log2)
import qualified Data.Map as M

import Data.List
import Data.Reify.Graph (Unique)

import Language.KansasLava.Netlist.Utils hiding (zeros)

import Debug.Trace

genInst' :: M.Map Unique (Entity Unique)
         -> Unique
         -> Entity Unique
         -> [Decl]
genInst' env i e =
	[ CommentDecl $ show (i,e)
	] ++ genInst env i e

genInst :: M.Map Unique (Entity Unique) -> Unique -> Entity Unique -> [Decl]

-- (Commented out) debugging hook
-- genInst env i en | trace (show ("genInst",en)) False = undefined

-- Some entities never appear in output (because they are virtual)
--genInst env i (Entity nm ins outs) | nm `elem` isVirtualEntity = []

-- You never actually write something that is zero width.
genInst _ _ (Entity _ [(_,ty)] _) | toStdLogicTy ty == V 0 = []

{-
-- We expand out all the ClkDom's, projecting into the components,
-- for VHDL generation purposes.
genInst env i e@(Entity (Prim nm) outs ins) | length ins2 > 0 =
	genInst env i (Entity (Prim nm) outs (ins' ++ ins2))
   where
	ins' = [ p | p@(nm,ty,dr) <- ins, ty /= ClkDomTy ]

	ins2 = concat
		[ case M.lookup p_id env of
	   	    Just (Entity (Prim "Env") _ ins_e) ->
				[ (env_nm ++ "_" ++ nm,ty,dr)
				| (nm,ty,dr) <- ins_e
				]
	   	    _ -> error $ "can not find clock domain for " ++ show (p_id,e)
		| (env_nm,ClkDomTy, Port "env" p_id) <- ins
		]
-}


-- For now, translate primitives to Prim
genInst env i (Entity (Name "Lava" nm) ins outs) =
	genInst env i (Entity (Prim nm) ins outs)
genInst env i (Entity (Name "" nm) ins outs) =
	genInst env i (Entity (Prim nm) ins outs)

-- Probes are turned into id nodes, add comments to indicate
-- which probes are on which signals in the vhdl.
genInst env i (Entity (TraceVal _ _) ins outs) =
	genInst env i (Entity (Prim "id") ins outs) -- TODO: add [Comment (intercalate ", " $ map show nms)])

-- Blackbox nodes should have been removed by reification, but alas, no.
genInst env i (Entity (BlackBox _) ins outs) =
  genInst env i (Entity (Prim "id") ins outs)

genInst _ _ (Entity (Comment' comments) [] []) =
        [ CommentDecl (unlines comments)
        ]
genInst env i (Entity (Comment' comments) ins@[_] outs@[_]) =
        [ CommentDecl (unlines comments)
        ] ++
	genInst env i (Entity (Prim "id") ins outs)

genInst env i (Entity (Prim "pair") outputs inputs)
	= genInst env i (Entity (Prim "concat") outputs inputs)
genInst env i (Entity (Prim "triple") outputs inputs)
	= genInst env i (Entity (Prim "concat") outputs inputs)


genInst env i (Entity (Prim "fst") outputs inputs)
	= genInst env i (Entity (Prim "index") outputs (addNum 0 inputs))
genInst env i (Entity (Prim "snd") outputs inputs)
	= genInst env i (Entity (Prim "index") outputs (addNum 1 inputs))
genInst env i (Entity (Prim "fst3") outputs inputs)
	= genInst env i (Entity (Prim "index") outputs (addNum 0 inputs))
genInst env i (Entity (Prim "snd3") outputs inputs)
	= genInst env i (Entity (Prim "index") outputs (addNum 1 inputs))
genInst env i (Entity (Prim "thd3") outputs inputs)
	= genInst env i (Entity (Prim "index") outputs (addNum 2 inputs))

-- TMP aliases

--genInst env i (Entity n@(Name "Sampled" op) outputs inputs dyn)
--      | op `elem` [".<.", ".>.", ".<=.", ".>=.", ".==."]
--      = genInst env i (Entity (Name "Signed" op) outputs inputs dyn)

-- identity

genInst _ i (Entity (Prim "id") [(vO,tyO)] [(_,tyI,d)]) =
        case toStdLogicTy tyO of
           MatrixTy n (V _)
             -- no need to coerce n[B], because both sides have the
             -- same representation
             -> [  MemAssign (sigName vO i) (ExprLit Nothing $ ExprNum $ j)
                        $ ExprIndex varname
                                (ExprLit Nothing $ ExprNum $ j)
                | j <- [0..(fromIntegral n - 1)]
                ]
           _ -> [  NetAssign (sigName vO i) $ toStdLogicExpr tyI d ]
  where
     -- we assume the expression is a var name for matrix types (no constants here)
     (ExprVar varname) =  toStdLogicExpr tyI d

genInst env i (Entity (Label label) [(vO,tyO)] [(vI,tyI,d)] ) =
	 	[ CommentDecl label
	        ] ++ genInst env i (Entity (Prim "id") [(vO,tyO)] [(vI,tyI,d)])

-- Concat and index (join, project)

genInst _ i (Entity (Prim "concat") [("o0",ty)] ins)
        | case toStdLogicTy ty of
            MatrixTy {} -> True
            _ -> False
        =
        [ MemAssign
                (sigName ("o0") i)
                (ExprLit Nothing $ ExprNum $ j)
                (stdLogicToMem tyIn $ toStdLogicExpr tyIn dr)
    | (j,(_,tyIn,dr)) <- zip [0..] ins
    ]

-- hack to handle bit to vector with singleton bools.
genInst env i (Entity (Prim "concat") outs ins@[(_,B,_)]) =
        genInst env i (Entity (Prim "concat")
                              (outs)
                              (ins ++ [("_",V 0,Lit (RepValue []))]))

genInst _ i (Entity (Prim "concat") [("o0",_)] inps) =
                  [NetAssign (sigName "o0" i) val]
  where val = ExprConcat
                -- Note the the layout is reversed, because the 0 bit is on the right hand size
                [ toStdLogicExpr ty s | (_,ty, s) <- reverse inps ]

genInst _ i (Entity (Prim "index")
		  [("o0",_)]
		  [("i0", GenericTy, (Generic idx)),
		   ("i1",ty@MatrixTy {},dr)
		  ]) =
    [ NetAssign (sigName "o0" i)
                (ExprIndex varname
                  (ExprLit Nothing
                   $ ExprNum
                   $ idx))]
   where
           -- we assume the expression is a var name (no constants here, initiaized at startup instead).
           (ExprVar varname) =  toStdLogicExpr ty dr

genInst _ i (Entity (Prim "index")
		  [("o0",_)]
		  [("i0",  ixTy, ix),
		   ("i1",ty@MatrixTy {},dr)
		  ]) =
    [ NetAssign (sigName "o0" i)
                (ExprIndex varname
                  (toMemIndex ixTy ix))
    ]
   where
           -- we assume the expression is a var name (no constants here, initiaized at startup instead).
           (ExprVar varname) =  toStdLogicExpr ty dr


genInst _ i (Entity (Prim "unconcat")  outs [("i0", ty@(MatrixTy n inTy), dr)])
   | length outs == n =
    [ NetAssign (sigName ("o" ++ show j) i)
                (memToStdLogic inTy
                  (ExprIndex varname
                    (ExprLit Nothing $ ExprNum $ j)))
    | (j,_) <- zip [0..] outs
    ]
   where
           -- we assume the expression is a var name (no constants here, initiaized at startup instead).
           (ExprVar varname) = toStdLogicExpr ty dr

genInst _ i (Entity (Prim "index")
		  [("o0",_)]
		  [("i0", GenericTy, Generic ix),
		   ("i1",eleTy,input)]) =
	[ NetAssign (sigName "o0" i)
                (case eleTy of
                    -- Not sure about way this works over two different types.
		    TupleTy tys -> prodSlices input tys !! (fromIntegral ix)
		    other -> error $ show ("genInst/index",other)
		)
	]

genInst _ i (Entity (Prim "index")
		  [("o0",outTy)]
		  [("i0", ixTy, ix),
		   ("i1",eleTy,input)]) =
	[ NetAssign (sigName "o0" i)
		(ExprCase (toStdLogicExpr ixTy ix)
			[ ([toStdLogicExpr ixTy (idx :: Integer)],toStdLogicExpr outTy val)
			| (idx,val) <- zip [0..] $ prodSlices input tys
			]
			(Just $ toStdLogicExpr outTy (0 :: Integer))
		)
	]
  where tys = case eleTy of
                -- Not sure about way this works over two different types.
		MatrixTy sz eleTy' -> take sz $ repeat eleTy'
		TupleTy tys' -> tys'
		other -> error $ show ("genInst/index",other)


{-
genInst env i e@(Entity nm outs	ins) | newName nm /= Nothing =
	genInst env i (Entity nm' outs (ins' ++ ins2))
   where
	expandEnv = [Prim "register",Prim "BRAM"]
	newName (Prim "register") = return $ Name "Memory" "register"
	newName (Prim "BRAM")     = return $ Name "Memory" "BRAM"
	newName _		  = Nothing

	Just nm' = newName nm

	ins' = [ p | p@(nm,ty,dr) <- ins, ty /= ClkDomTy ]
	p_id = shrink
	       [ p_id
 	       | (_, ClkDomTy, Port "env" p_id) <- ins
	       ]
	shrink [p] = p
	shrink [p1,p2] | p1 == p2 = p1	-- two clocks, the same actual clock
	shrink p_ids = error $ "Clock domain problem " ++ show (i,e,p_ids)

	ins2 = case M.lookup p_id env of
	   	   Just (Entity (Prim "Env") _ ins_e) -> [ (nm,ty,dr) | (nm,ty,dr) <- ins_e ]
	   	   _ -> error $ "can not find clock domain for " ++ show (p_id,e)
-}

genInst _ i (Entity (Name "Memory" "register") [("o0",_)] inputs) =
          [NetAssign input (toStdLogicExpr ty d) ]
  where output = sigName "o0" i
        input =  next output
	(ty,d) = head [ (ity,driver) | ("i0",ity,driver) <- inputs ]


-- Muxes
genInst _ i (Entity (Prim "mux2") [("o0",_)] [("i0",_,Lit (RepValue [WireVal True])),("i1",tTy,t),("i2",_,_)])
	= [NetAssign (sigName "o0" i) (toStdLogicExpr tTy t)]
genInst _ i (Entity (Prim "mux2") [("o0",_)] [("i0",_,Lit (RepValue [WireVal False])),("i1",_,_),("i2",fTy,f)])
	= [NetAssign (sigName "o0" i) (toStdLogicExpr fTy f)]
genInst _ i (Entity (Prim "mux2") [("o0",_)] [("i0",cTy,c),("i1",tTy,t),("i2",fTy,f)])
	= [NetAssign (sigName "o0" i)
                     (ExprCond cond
                      (toStdLogicExpr tTy t)
                      (toStdLogicExpr fTy f))]
  where cond = ExprBinary Equals (toTypedExpr cTy c) (ExprLit Nothing (ExprBit T))

--------------------------------------------------------------------------------------------
-- Sampled
--------------------------------------------------------------------------------------------

-- TODO: check all arguments types are the same
genInst env i (Entity (Prim op) [("o0",ty@(SampledTy m n))] ins)
	| op `elem` ["+","-","*","negate"]
	= genInst env i (Entity (External $ "lava_sampled_" ++ sanitizeName op) [("o0",ty)]
				        (ins ++ [ ("frac_width",
				                        GenericTy,
				                        Generic $ fromIntegral $ n - (1 + log2 m))
					        , ("width",GenericTy, Generic $ fromIntegral n)
					        ]))
                where
                        -- Use the log of the resolution + 1 bit for sign
                        log2 1 = 0
                        log2 num | num > 1 = 1 + log2 (num `div` 2)

-- For compares, we need to use one of the arguments.
-- With fixed width, we can just consider the bits to be "signed".
genInst env i (Entity (Prim op) [("o0",B)] [("i0",SampledTy m n,d0),("i1",SampledTy m' n',d1)])
	| op `elem` [".>.",".<.",".>=.",".<=."] && m == m' && n == n
        = genInst env i $ Entity (Prim op) [("o0",B)] [("i0",S n,d0),("i1",S n',d1)]

-- This is only defined over constants that are powers of two.
genInst _ i (Entity (Prim "/") [("o0",(SampledTy _ _))] [ ("i0",iTy,v), ("i1",_,Lit lit)])
--	= trace (show n)
	|  fromRepToInteger lit == 16 * 4
		-- BAD use of fromRepToInteger, because of the mapping to *ANY* value if undefined.
    		-- HACKHACKHACKHACK, 64 : V8 ==> 4 :: Int, in Sampled world
	= [ InstDecl "Sampled_fixedDivPowOfTwo" ("inst" ++ show i)
  		[ ("shift_by",ExprLit Nothing (ExprNum 2)) ] -- because / 4 is same as >> 2
                [ ("i0",toStdLogicExpr iTy v) ]
		[ ("o0",ExprVar $ sigName "o0" i) ]
          ]

-- The following do not need any code in the inst segement

genInst _ _ (Entity nm _ _)
	| nm `elem` [ Name "Memory" "BRAM"
		    ]
	= []

-- Logic assignments

genInst _ i (Entity (Prim "fromStdLogicVector") [("o0",t_out)] [("i0",t_in,w)]) =
	case (t_in,t_out) of
	   (V n,U m) | n == m ->
		[ NetAssign  (sigName "o0" i) (toStdLogicExpr t_in w)
		]
	   (V n,V m) | n == m ->
		[ NetAssign  (sigName "o0" i) (toStdLogicExpr t_in w)
		]
	   (V n,MatrixTy m B) | n == m ->
		[ NetAssign  (sigName "o0" i) (toStdLogicExpr t_in w)
		]
	   (V n,SampledTy _ m) | n == m ->
		[ NetAssign  (sigName "o0" i) (toStdLogicExpr t_in w)
		]
	   _ -> error $ "fatal : converting from " ++ show t_in ++ " to " ++ show t_out ++ " using fromStdLogicVector failed"
genInst _ i (Entity (Prim "toStdLogicVector") [("o0",t_out)] [("i0",t_in,w)]) =
	case (t_in,t_out) of
	   (U n,V m) | n == m ->
		[ NetAssign  (sigName "o0" i) $ (toStdLogicExpr t_in w)
		]
	   (V n,V m) | n == m ->
		[ NetAssign  (sigName "o0" i) $ (toStdLogicExpr t_in w)
		]
	   (SampledTy _ n,V m) | n == m ->
		[ NetAssign  (sigName "o0" i) $ (toStdLogicExpr t_in w)
		]
	   (MatrixTy n B,V m) | n == m ->
		[ NetAssign  (sigName "o0" i) $ ExprConcat [ memToStdLogic B
                                                                (ExprIndex (case (toStdLogicExpr t_in w) of
                                                                              ExprVar varname -> varname)
                                                                             (ExprLit Nothing $ ExprNum $ fromIntegral j)
                                                                 )
                                                            | j <- reverse [0..(m-1)]
                                                            ]
		]
	   (B,V 1) ->
		[ NetAssign  (sigName "o0" i ++ "(0)") $ (toStdLogicExpr t_in w) -- complete hack
		]
	   _ -> error $ "fatal : converting from " ++ show t_in ++ " to " ++ show t_out ++ " using toStdLogicVector failed"


-- <= x(7 downto 2)

genInst _ i (Entity (Prim "spliceStdLogicVector") [("o0",V outs)] [("i0",_,Generic x),("i1",V ins,w)])
{-
	| outs < (ins - fromIntegral x)
	=
	-- TODO: Still needs more work here to cover all cases
	[ NetAssign  (sigName "o0" i)
		$ ExprConcat
			[ ExprSlice nm (ExprLit Nothing (ExprNum $ high)) (ExprLit Nothing (ExprNum low))
			, ExprLit Nothing (ExprNum 1234567)
			]
	]
-}

	| null zs =
	[ NetAssign  (sigName "o0" i) $ slice
	]
	| otherwise =
	[ NetAssign  (sigName "o0" i) $	ExprConcat
		[ ExprLit (Just $ length zs) $ ExprBitVector [ F | _ <- zs ]
		, slice
		]
	]

  where
     xs = take outs [x..]
     ys = take (ins - fromIntegral x) xs
     zs = drop (ins - fromIntegral x) xs

     slice = ExprSlice nm (ExprLit Nothing (ExprNum $ last ys)) (ExprLit Nothing (ExprNum $ head ys))


     nm = case toTypedExpr (V ins) w of
  	    ExprVar n -> n
	    _ -> error $ " problem with spliceStdLogicVector " ++ show w



--------------------------------------------------------------------------------
-- Basic Coerce, with truncation and zero padding
--------------------------------------------------------------------------------

-- coerce only works betwen things of the same width.
-- 9 possible coercions, because we have 3 representaitions.

genInst env i (Entity (Prim "coerce") [("o0",tO)] [("i0",tI,w)])
        | typeWidth tI == typeWidth tO =
        case (toStdLogicTy tI,toStdLogicTy tO) of
          (a,b) | a == b -> genInst env i (Entity (Prim "id") [("o0",tO)] [("i0",tI,w)])
          (MatrixTy 1 (V 1),B) ->
		[ NetAssign  (sigName "o0" i)
		             (memToStdLogic B
                                (ExprIndex (case (toStdLogicExpr tI w) of
                                              ExprVar varname -> varname)
                                             (ExprLit Nothing $ ExprNum $ 0)
                                )
                             )
		]
          (MatrixTy n0 n1,V _) ->
		[ NetAssign  (sigName "o0" i)
		$ ExprConcat [ memToStdLogic n1
                                (ExprIndex (case (toStdLogicExpr tI w) of
                                              ExprVar varname -> varname)
                                             (ExprLit Nothing $ ExprNum $ fromIntegral j)
                                )
                             | j <- reverse [0..(n0-1)]
                             ]
		]
          (B,MatrixTy 1 (V 1)) ->
                [  MemAssign (sigName "o0" i) (ExprLit Nothing $ ExprNum $ 0)
                        $ stdLogicToMem B
                        $ toStdLogicExpr tI w
                ]
          (B,V 1) ->
                [ NetAssign  (sigName "o0" i)
                        $ stdLogicToMem B
                        $ toStdLogicExpr tI w
                ]
<<<<<<< HEAD
          (V _,MatrixTy n0 _) ->
                [  MemAssign (sigName "o0" i) (ExprLit Nothing $ ExprNum $ j)
=======
          (V m,MatrixTy n0 (V n1)) ->
                [  MemAssign (sigName "o0" i) (ExprLit Nothing $ ExprNum $ fromIntegral $j)
>>>>>>> 6292bf1d
                        -- This is 'B' because a V is split into an array of B.
                        $ ExprSlice (case toStdLogicExpr tI w of
                                        (ExprVar varname) -> varname)
                                (ExprLit Nothing $ ExprNum $ fromIntegral $ ((j + 1) * n1 - 1))
                                (ExprLit Nothing $ ExprNum $ fromIntegral $ (j * n1))
                | j <- [0..(n0 - 1)]
                ]
          (V 1,B) ->
                [ NetAssign  (sigName "o0" i)
                        $ memToStdLogic B
                        $ toStdLogicExpr tI w
                ]
          other -> error $ "coerce failure: " ++ show other

        | otherwise = error $ "coerce attempting to resize : " ++ show (tO,tI)

genInst _ i (Entity (Prim "unsigned") [("o0",tO)] [("i0",tI,w)])
        | isMatrixStgLogicTy tI = error $ "input of unsigned uses matrix representation"
        | isMatrixStgLogicTy tO = error $ "output of unsigned uses matrix representation"
        | typeWidth tI >= typeWidth tO =
	[ NetAssign  (sigName "o0" i) $
                ExprSlice nm (ExprLit Nothing (ExprNum (fromIntegral (typeWidth tO - 1)))) (ExprLit Nothing (ExprNum 0))
	]
        | otherwise =
	[ NetAssign  (sigName "o0" i) $	ExprConcat
		[ ExprLit (Just $ zeros) $ ExprBitVector $ take zeros$ repeat F
		, ExprVar nm
		]
	]
  where
     zeros = typeWidth tO - typeWidth tI
     nm = case toStdLogicExpr tI w of
	    ExprVar n -> n
	    other -> error $ " problem with unsigned: " ++ show (w,tI,other)


genInst _ i (Entity (Prim "signed") [("o0",tO)] [("i0",tI,w)])
        | isMatrixStgLogicTy tI = error $ "input of signed uses matrix representation"
        | isMatrixStgLogicTy tO = error $ "output of signed uses matrix representation"
        | typeWidth tI >= typeWidth tO =
	[ NetAssign  (sigName "o0" i) $
                ExprSlice nm (ExprLit Nothing (ExprNum (fromIntegral (typeWidth tO - 1)))) (ExprLit Nothing (ExprNum 0))
	]
        | otherwise =
	[ NetAssign  (sigName "o0" i) $	ExprConcat $
                (take zeros $ repeat $
                  (ExprIndex nm (ExprLit Nothing (ExprNum (fromIntegral (typeWidth tI - 1)))))
                ) ++
		[ ExprVar nm
		]
	]
  where
     zeros = typeWidth tO - typeWidth tI
     nm = case toStdLogicExpr tI w of
	    ExprVar n -> n
	    other -> error $ " problem with unsigned: " ++ show (w,tI,other)



--------------------------------------------------------------------------------
-- Arith
--------------------------------------------------------------------------------

genInst env i (Entity (Prim "*") outs@[("o0",U n)] ins) =
        genInst env i $ Entity (External "lava_unsigned_mul")
                                outs
                                (ins ++ [("width",GenericTy,Generic $ fromIntegral n)])
genInst env i (Entity (Prim "*") outs@[("o0",S n)] ins) =
        genInst env i $ Entity (External "lava_signed_mul")
                                outs
                                (ins ++ [("width",GenericTy,Generic $ fromIntegral n)])

-- negate of unsigned things (under Haskell) treats the bits not like logicial negate,
-- but 2s complement negate. So we treat it as such.
genInst env i (Entity (Prim "negate") [("o0",U n)] [("i0",U m,dr)]) =
        genInst env i (Entity (Prim "negate") [("o0",S n)] [("i0",S m,dr)])

-- The specials (from a table). Only Prim's can be special.
-- To revisit RSN.

genInst _ i (Entity (Prim ".==.")
                [("o0",B)]
                [ ("i0",ty0,_)
                , ("i1",_,_)
                ]) | typeWidth ty0 == 0
        =
        [ NetAssign (sigName "o0" i) (ExprLit Nothing (ExprBit T))
        ]


genInst _ i (Entity n@(Prim _) [("o0",oTy)] ins)
        | Just (NetlistOp arity f) <- lookup n specials, arity == length ins =
          [NetAssign  (sigName "o0" i)
                  (f oTy [(inTy, driver)  | (_,inTy,driver) <- ins])]


--------------------------------------------------------------------------------
-- Clocked primitives
--------------------------------------------------------------------------------

{-
genInst env i (Entity (Prim "delay")
                outs@[("o0",_)]
                (("i0",ty2,Port "o0" read_id):ins_reg))
  | Maybe.isJust async =        -- TODO: need to also check default for undefine-ness
        case async_ins of
          [("i0",ty,Port "o0" write_id),("i1",ty2,dr2)] ->
            case M.lookup write_id env of
              Just (Entity (Prim "write") _ ins_write) ->
                genInst env i $ Entity (Prim "RAM")
                                 outs
                                 (checkClock ins_write ++
                                        [ ("sync",GenericTy,Generic 1)
                                        , ("rAddr",ty2,dr2)
                                        ])

              o -> error ("found a sync/read without a write in code generator " ++ show (i,write_id,o))
   where
          -- TODO: add check for same clock domain
        checkClock ins_write = ins_write
        async = case M.lookup read_id env of
                   Just (Entity (Prim "asyncRead") _ ins) -> Just ins
                   _ -> Nothing
        async_ins = Maybe.fromJust async
-}

genInst _ i (Entity (Prim "write") [ ("o0",_) ]
                                     [ ("clk_en",B,clk_en)
                                     , ("clk",ClkTy,clk)
                                     , ("rst",B,_)
                                     , ("wEn",B,wEn)
                                     , ("wAddr",wAddrTy,wAddr)
                                     , ("wData",wDataTy,wData)
                                      ,("element_count",GenericTy,_)            -- now ignored?
                                      ]) =
        [ ProcessDecl
         [ ( Event (toStdLogicExpr B clk) PosEdge
           , If (isHigh (toStdLogicExpr B clk_en))
                (If (isHigh (toStdLogicExpr B wEn))
                    (statements
                       [Assign (ExprIndex (sigName "o0" i)
                                          (toMemIndex wAddrTy wAddr))
                               (stdLogicToMem wDataTy $ toStdLogicExpr wDataTy wData)
                       ])
                       Nothing)
                Nothing
           )
         ]
        ]


-- assumes single clock
genInst _ i (Entity (Prim "delay") [("o0",_)]    [ ("i0",tI,d)
                                                  , ("clk_en",B,clk_en)
                                                  , ("clk",ClkTy,clk)
                                                  , ("rst",B,_)
                                                  ]) =
        [ ProcessDecl
         [ ( Event (toStdLogicExpr B clk) PosEdge
           , If (isHigh (toStdLogicExpr B clk_en))
                (statements [Assign (ExprVar $ sigName "o0" i) (toStdLogicExpr tI d)])
                Nothing
           )
         ]
        ]

genInst _ i (Entity (Prim "register") [("o0",ty)] [ ("i0",tI,d)
                                                  , ("def",GenericTy,n)
                                                  , ("clk_en",B,clk_en)
                                                  , ("clk",ClkTy,clk)
                                                  , ("rst",B,rst)
                                                  ]) =
        [ ProcessDecl
         [ (Event (toStdLogicExpr B rst) AsyncHigh
           , statements [Assign (ExprVar $ sigName "o0" i) (toTypedExpr ty n)]
           )
         , ( Event (toStdLogicExpr B clk) PosEdge
           , If (isHigh (toStdLogicExpr B clk_en))
		(statements [Assign (ExprVar $ sigName "o0" i) (toStdLogicExpr tI d)])
                Nothing
           )
         ]
        ]

{-
-- OLD CODE
genInst env i (Entity (Prim "delay") outs@[("o0",ty)] ins) =
     case toStdLogicTy ty of
	B   -> genInst env i $ boolTrick ["i0","o0"] (inst 1)
	V n -> genInst env i $ inst n
	_ -> error $ "delay typing issue (should not happen)"
  where
        inst n = Entity
                    (External "lava_delay")
                    outs
		    (ins ++ [("width",GenericTy,Generic $ fromIntegral n)])

genInst env i (Entity (Prim "register") outs@[("o0",ty)] ins) =
     case toStdLogicTy ty of
	B   -> genInst env i $ boolTrick ["i0","o0"] (inst 1)
	V n -> genInst env i $ inst n
	_ -> error $ "register typing issue  (should not happen)"
  where
        inst n = Entity
                    (External "lava_register")
                    outs
		    (ins ++ [("width",GenericTy,Generic $ fromIntegral n)])
-}

-- A bit of a hack to handle Bool or zero-width arguments.
genInst env i (Entity (Prim "RAM") outputs@[("o0",data_ty)] inputs) | goodAddrType addr_ty =
   case (toStdLogicTy data_ty,toStdLogicTy addr_ty) of
	(V n, V 0) -> genInst env i $ zeroArg $ inst n 1
	(B  , V 0) -> genInst env i $ boolTrick ["wData","o0"] $ zeroArg $ inst 1 1
	(B  , V m) -> genInst env i $ boolTrick ["wData","o0"] $ inst 1 m
	(V n, V m) -> genInst env i $ inst n m
	_ -> error $ "RAM typing issue (should not happen)"
 where
        ("rAddr",addr_ty,_) = last inputs

{-
        rAddr = case d of
                  Port "o0" register_id ->
                    case M.lookup register_id env of
                        Just (Entity (Prim "register") _ ins) ->
                       _ ->
                  _ -> error $ ("rAddr",d)
-}
        inst :: Int -> Int -> Entity Int
        inst n m = Entity
                    (External "lava_bram")
                    outputs
		    (inputs ++ [("data_width",GenericTy,Generic $ fromIntegral n)
			       ,("addr_width",GenericTy,Generic $ fromIntegral m)
			       ])
        zeroArg (Entity nm outs ins) =
                        Entity nm outs $
                               [ (n,V 1,Lit $ RepValue [WireVal False])
                               | n <- ["wAddr","rAddr"]
                               ] ++
                               [ (n,t,d) | (n,t,d) <- ins, n /= "wAddr"
                                                        && n /= "rAddr"
                               ]
        goodAddrType ty =
                case ty of
                  U _ -> True
                  _   -> error $ "unsupported address type for BRAMs: " ++ show ty



-- For read, we find the pairing write, and call back for "RAM".
-- This may produce multiple RAMs, if there are multiple reads.

-- This will be called index later.

genInst _ i (Entity (Prim "asyncRead")
                [("o0",ty)]
                [ ("i0",ty1@MatrixTy {},dr1)
                , ("i1",ty2,dr2)
                ]) =
   case dr1 of
     Port v n ->
        [NetAssign  (sigName "o0" i)
                    (memToStdLogic ty $
                       ExprIndex (sigName v (fromIntegral n))
                                  (toMemIndex ty2 dr2)
                    )
      ]
     _ -> error "bad array as input to asyncRead"
 where
    MatrixTy _ (V _) = toStdLogicTy ty1

{-
genInst env i (Entity (Prim "asyncRead")
                outs@[("o0",ty)]
                [ ("i0",ty1,Port "o0" read_id)
                , ("i1",ty2,dr2)
                ]) =
  case M.lookup read_id env of
     Just (Entity (Prim "write") _ ins) ->
        genInst env i (Entity (Prim "RAM") outs (ins ++ [ ("sync",GenericTy,Generic 0)
                                                        , ("rAddr",ty2,dr2)
                                                        ]))
     o -> error ("found a read without a write in code generator " ++ show (i,read_id,o))
-}


genInst _ i (Entity (Prim "rom") [("o0",MatrixTy {})] [(_,RomTy {},_)]) =
        [ CommentDecl (sigName "o0" i ++ " is a constant array") ]

--------------------------------------------------------------------------------

-- And the defaults

-- Right now, we *assume* that every external entity
-- has in and outs of type std_logic[_vector].

genInst _ i (Entity name@(External nm) outputs inputs) =
	trace (show ("mkInst",name,[ t | (_,t) <- outputs ],[ t | (_,t,_) <- inputs ])) $
          [ InstDecl nm ("inst" ++ show i)
		[ (n,case x of
			Generic v -> ExprLit Nothing (ExprNum v)
			_ -> error $ "genInst, Generic, " ++ show (n,nTy,x)
	          )
		| (n,nTy,x) <- inputs, isGenericTy nTy
		]
                [ (n,toStdLogicExpr nTy x)  | (n,nTy,x) <- inputs, not (isGenericTy nTy) ]
		[ (n,ExprVar $ sigName (fixName nTy n) i) | (n,nTy)   <- outputs ]
          ]
   where isGenericTy GenericTy = True
         isGenericTy _         = False

         -- A hack to match 'boolTrick'. Should think again about this
         -- Think of this as a silent (0) at the end of the right hand size.
         fixName B n | "(0)" `isSuffixOf` n = reverse (drop 3 (reverse n))
         fixName _ n = n



genInst _ i (Entity name@(Name mod_nm nm) outputs inputs) =
	trace (show ("mkInst",name,[ t | (_,t) <- outputs ],[ t | (_,t,_) <- inputs ])) $
          [ InstDecl (mod_nm ++ "_" ++ sanitizeName nm) ("inst" ++ show i)
		[ (n,case x of
			Generic v -> ExprLit Nothing (ExprNum v)
			_ -> error $ "genInst, Generic, " ++ show (n,nTy,x)
	          )
		| (n,nTy,x) <- inputs, isGenericTy nTy
		]
                [ (n,toStdLogicExpr nTy x)  | (n,nTy,x) <- inputs, not (isGenericTy nTy) ]
		[ (n,ExprVar $ sigName n i) | (n,_)   <- outputs ]
          ]
   where isGenericTy GenericTy = True
         isGenericTy _         = False

-- Idea: table that says you take the Width of i/o Var X, and call it y, for the generics.

genInst _ i (Entity (Function mp) [(vout,tyout)] [(_,tyin,d)]) =
	[ NetAssign (sigName vout i)
		(ExprCase (toStdLogicExpr tyin d)
			[ ([toStdLogicExpr tyin ix],toStdLogicExpr tyout val)
			| (ix,val) <- mp
			]
			(Just $ toStdLogicExpr tyout (0 :: Integer))	-- replace with unknowns
		)
	]

genInst _ i other = error $ show ("genInst",i,other)


--------------------------------------------------------------

data NetlistOperation = NetlistOp Int (Type -> [(Type,Driver Unique)] -> Expr)

mkSpecialUnary
	:: (Type -> Expr -> Expr)
	-> (Type -> Driver Unique -> Expr)
	-> [(String, UnaryOp)]
	-> [(Id, NetlistOperation)]
mkSpecialUnary coerceR coerceF ops =
       [( Prim lavaName
	, NetlistOp 1 $ \ fTy [(ity,i)] ->
		coerceR fTy (ExprUnary netListOp
					(coerceF ity i))

	)
         | (lavaName,netListOp) <- ops
         ]

mkSpecialBinary
	:: (Type -> Expr -> Expr)
	-> (Type -> Driver Unique -> Expr)
--	-> [String]
	-> [(String, BinaryOp)]
	-> [(Id, NetlistOperation)]
mkSpecialBinary coerceR coerceF ops =
       [( Prim lavaName
	, NetlistOp 2 $ \ fTy [(lty,l),(rty,r)] ->
                case (l,r) of
                   (Lit ll,Lit rl)
                     -> let il = fromRepToInteger ll
                            ir = fromRepToInteger rl
                        in case (netListOp,lty,rty) of
                             (GreaterThan,S x,S y) -> mkBool (resign x il > resign y ir)
                             other -> error $ show ("mkSpecialBinary (constant)",il,ir,other)
                   _ -> coerceR fTy (ExprBinary netListOp
					(coerceF lty l)
					(coerceF rty r))

	)
       | (lavaName,netListOp) <- ops
       ]
  where
          -- re-sign a number, please
          resign sz n = if n >= 2^(sz-1) then n - 2^sz else n
          mkBool True  = ExprLit Nothing (ExprBit T)
          mkBool False = ExprLit Nothing (ExprBit F)

mkSpecialShifts :: [(String, Ident)] -> [(Id, NetlistOperation)]
mkSpecialShifts ops =
    [(Prim lavaName
      , NetlistOp 2 ( \ fTy [(lty,l),(rty,r)] ->
                          toStdLogicExpr fTy $ ExprFunCall funName [toTypedExpr lty l, toIntegerExpr rty r])
     )
    | (lavaName, funName) <- ops
    ]

-- testBit returns the bit-value at a specific (constant) bit position
-- of a bit-vector.
-- This generates:    invar(indexVal);
mkSpecialTestBit :: [(Id, NetlistOperation)]
mkSpecialTestBit =
    [(Prim lavaName
      , NetlistOp 2 ( \ _ [(lty,l),(rty,r)] ->
                          let (ExprVar varname) =  toStdLogicExpr lty l
                          in (ExprIndex varname (toIntegerExpr rty r)))
     )
    | lavaName <- ["testBit"]
    ]


specials :: [(Id, NetlistOperation)]
specials =
      mkSpecialBinary (\ _t -> active_high) toTypedExpr
        [ (".<.",LessThan)
	, (".>.",GreaterThan)
	, (".<=.",LessEqual)
	, (".>=.",GreaterEqual)
        , (".==.",Equals)
	, ("./=.",NotEquals)
	]
   ++ mkSpecialBinary toStdLogicExpr toTypedExpr
        [("+",Plus)
	, ("-",Minus)
	, ("/", Divide)
	]
   ++ mkSpecialBinary (\ _ e -> e) toStdLogicExpr
        [ (".|.",Or), (".&.",And), (".^.",Xor)
	, ("or2",Or), ("and2",And), ("xor2",Xor)
	]
   ++ mkSpecialUnary  toStdLogicExpr toTypedExpr
	[("negate",Neg)]
   ++ mkSpecialUnary  (\ _ e -> e) toStdLogicExpr
	[("not",LNeg)
	,("complement",LNeg)
	]
   ++   mkSpecialTestBit
   ++   mkSpecialShifts
        [ ("shiftL", "shift_left")
        , ("shiftR", "shift_right")
        , ("rotateL", "rotate_left")
        , ("rotateR", "rotate_right")
        ]<|MERGE_RESOLUTION|>--- conflicted
+++ resolved
@@ -427,13 +427,8 @@
                         $ stdLogicToMem B
                         $ toStdLogicExpr tI w
                 ]
-<<<<<<< HEAD
-          (V _,MatrixTy n0 _) ->
-                [  MemAssign (sigName "o0" i) (ExprLit Nothing $ ExprNum $ j)
-=======
-          (V m,MatrixTy n0 (V n1)) ->
+          (V _,MatrixTy n0 (V n1)) ->
                 [  MemAssign (sigName "o0" i) (ExprLit Nothing $ ExprNum $ fromIntegral $j)
->>>>>>> 6292bf1d
                         -- This is 'B' because a V is split into an array of B.
                         $ ExprSlice (case toStdLogicExpr tI w of
                                         (ExprVar varname) -> varname)
