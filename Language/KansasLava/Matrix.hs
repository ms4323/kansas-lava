{-# LANGUAGE ScopedTypeVariables,FlexibleInstances,FlexibleContexts,UndecidableInstances #-}
module Language.KansasLava.Matrix where

import Data.Sized.Unsigned as U
import Data.Sized.Signed as S
import Data.Sized.Ix as X
import Data.Sized.Matrix as M
import Data.List
import Data.Maybe

import Language.KansasLava.Signal
import Language.KansasLava.Seq as Seq
import Language.KansasLava.Logic
import Language.KansasLava.Type
import Language.KansasLava.Entity

class BitRep c where
  toBoolMatrix   :: (OpType (Matrix ix (Signal Bool)), Size ix, Enum ix) => Signal (c ix) -> Matrix ix (Signal Bool)
  fromBoolMatrix :: (OpType (Matrix ix Bool),Size ix, Enum ix) => Matrix ix (Signal Bool) -> Signal (c ix)


--
-- To consider, these ops
--	:: Matrix ix (Signal Bool) -> Signal (Matrix ix Bool)
--	:: Signal (Matrix ix Bool) -> Matrix ix (Signal Bool)

fff :: (Size ix) => Matrix ix (Signal Bool) -> Seq (Matrix ix Bool)
fff m = ggg (fmap (\ ~(Signal a _) -> a) m)

ggg :: forall ix a . (Size ix) => Matrix ix (Seq a) -> Seq (Matrix ix a)
ggg m0 = m6
  where
	m1 :: Matrix ix [Maybe a]
 	m1 = fmap Seq.toList m0
	m2 :: [[Maybe a]]
	m2 = M.toList m1
	m3 :: [[Maybe a]]
	m3 = Data.List.transpose m2
	m4 :: [Maybe [a]]
	m4 = [ Just (catMaybes a) | a <- m3 ]
	m5 :: Seq [a]
	m5 = Seq.fromList m4
	m6 :: Seq (Matrix ix a)
	m6 = fmap M.fromList m5


-- signalMatrixBoolToMatrixSignalBool ::
matrixSignalBoolToSignalMatrixBool :: forall ix . (Size ix) => Matrix ix (Signal Bool) -> Signal (Matrix ix Bool)
matrixSignalBoolToSignalMatrixBool m
        = o0
	$ ESignal (fff m)
        $ E
        $ Entity (Name "Matrix" "matrixSignalBoolToSignalMatrixBool")
		 -- output is a matrix of bool, which is the *same* rep as an Unsigned of the same sized
 		 [(Var "o0", U (size (error "matrixSignalBoolToSignalMatrixBool" :: ix)))]

		 (zip3 inVars (repeat B) (map (\ ~(Signal _ w) -> w) (M.toList m)))

   where inVars = [Var ("i" ++ show i) | i <- indices m ]


<<<<<<< HEAD
signalMatrixBoolToSignalUnsigned :: (Size ix,OpType (Matrix ix Bool), Enum ix) => Signal (Matrix ix Bool) -> Signal (Unsigned ix)
=======
signalMatrixBoolToSignalUnsigned :: (Enum ix, Size ix) => Signal (Matrix ix Bool) -> Signal (Unsigned ix)
>>>>>>> d805c33e
signalMatrixBoolToSignalUnsigned  x =
	o0 $ entity1 (Name "Matrix" "signalMatrixBoolToSignalUnsigned") inputs [Var "o0"] fn x
	where allNames = inputs ++ [Var "o0"]
	      inputs   = map Var ["i0"]
	      fn = U.fromMatrix

--instance BitRep Signed where
--instance (Size ix, OpType (Matrix ix Bool)) =>  BitRep Unsigned where
instance   BitRep Unsigned where
  toBoolMatrix sig = forAll $ \ i -> testABit sig (fromEnum i)
  fromBoolMatrix = signalMatrixBoolToSignalUnsigned . matrixSignalBoolToSignalMatrixBool


-- instance Size ix => TyRep (Matrix ix Bool) where
--   tyRep m = U (size (error "TyRep(Matrix ix Bool)" :: ix))<|MERGE_RESOLUTION|>--- conflicted
+++ resolved
@@ -59,11 +59,7 @@
    where inVars = [Var ("i" ++ show i) | i <- indices m ]
 
 
-<<<<<<< HEAD
 signalMatrixBoolToSignalUnsigned :: (Size ix,OpType (Matrix ix Bool), Enum ix) => Signal (Matrix ix Bool) -> Signal (Unsigned ix)
-=======
-signalMatrixBoolToSignalUnsigned :: (Enum ix, Size ix) => Signal (Matrix ix Bool) -> Signal (Unsigned ix)
->>>>>>> d805c33e
 signalMatrixBoolToSignalUnsigned  x =
 	o0 $ entity1 (Name "Matrix" "signalMatrixBoolToSignalUnsigned") inputs [Var "o0"] fn x
 	where allNames = inputs ++ [Var "o0"]
@@ -78,4 +74,10 @@
 
 
 -- instance Size ix => TyRep (Matrix ix Bool) where
---   tyRep m = U (size (error "TyRep(Matrix ix Bool)" :: ix))+--   tyRep m = U (size (error "TyRep(Matrix ix Bool)" :: ix))
+
+instance Size ix => OpType (Matrix ix Bool) where
+  bitTypeOf _ = U (size (undefined :: ix))
+
+instance Size ix => OpType (Matrix ix (Signal Bool)) where
+  bitTypeOf _ = U (size (undefined :: ix))