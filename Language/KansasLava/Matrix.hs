--- conflicted
+++ resolved
@@ -15,6 +15,7 @@
 import Language.KansasLava.Type
 import Language.KansasLava.Entity
 
+
 class BitRep c where
   toBoolMatrix   :: (OpType (Matrix ix (Signal Bool)), Size ix, Enum ix) => Signal (c ix) -> Matrix ix (Signal Bool)
   fromBoolMatrix :: (OpType (Matrix ix Bool),Size ix, Enum ix) => Matrix ix (Signal Bool) -> Signal (c ix)
@@ -24,19 +25,15 @@
 -- To consider, these ops
 --	:: Signal (Matrix ix Bool) -> Matrix ix (Signal Bool)
 --	:: Matrix ix (Signal Bool) -> Signal (Matrix ix Bool)
-<<<<<<< HEAD
---	:: Signal (Matrix ix Bool) -> Matrix ix (Signal Bool)
-=======
->>>>>>> 8b84ea86
 
 -- The Seq versions
-pushin :: Size i => Seq (Matrix i t) -> Matrix i (Seq t)
+pushin :: forall i t . Size i => Seq (Matrix i t) -> Matrix i (Seq t)
 pushin  m = M.fromList (fmapConst m)
   where fmapConst (Nothing :~ as) = Data.List.zipWith (:~) nothings (fmapConst as)
         fmapConst (Just a :~ as) = Data.List.zipWith (:~) (map Just (M.toList a)) (fmapConst as)
         fmapConst (Constant Nothing) = map Constant nothings
         fmapConst (Constant (Just a)) = map (Constant . Just) (M.toList a)
-        nothings = replicate (98 {-size (undefined :: ix) -}) Nothing
+        nothings = replicate (size (undefined :: i)) Nothing
 
 pullout :: Size i => Matrix i (Seq t) -> Seq (Matrix i t)
 pullout m = combine (M.toList m)
@@ -53,60 +50,49 @@
                 isConstant (Constant _) = True
                 isConstant _ = False
 
+signalMatrixBoolToMatrixSignalBool ::
+  forall ix. (Size ix) => Matrix ix (Signal Bool) -> Signal (Matrix ix Bool)
+signalMatrixBoolToMatrixSignalBool = matrixSignalToSignalMatrix
 
--- signalMatrixBoolToMatrixSignalBool ::
-<<<<<<< HEAD
-matrixSignalBoolToSignalMatrixBool :: forall ix . (Size ix) => Matrix ix (Signal Bool) -> Signal (Matrix ix Bool)
-=======
-matrixSignalBoolToSignalMatrixBool :: (Size ix) => Matrix ix (Signal Bool) -> Signal (Matrix ix Bool)
->>>>>>> 8b84ea86
-matrixSignalBoolToSignalMatrixBool m
+matrixSignalToSignalMatrix :: forall ix a. (OpType a, Size ix) => Matrix ix (Signal a) -> Signal (Matrix ix a)
+matrixSignalToSignalMatrix m
         = o0
 	$ ESignal (pullout mSeq)
         $ E
-        $ Entity (Name "Matrix" "matrixSignalBoolToSignalMatrixBool")
-		 -- output is a matrix of bool, which is the *same* rep as an Unsigned of the same sized
- 		 [(Var "o0", U (size (error "matrixSignalBoolToSignalMatrixBool" :: ix)))]
-
-		 (zip3 inVars (repeat B) (map (\ ~(Signal _ w) -> w) (M.toList m)))
-
+        $ Entity (Name "Lava" "concat")
+ 		 [(Var "o0", oTy)]
+		 (zip3 inVars (repeat aTy) (map (\ ~(Signal _ w) -> w) (M.toList m)))
    where inVars = [Var ("i" ++ show i) | i <- indices m ]
          mSeq = fmap (\ ~(Signal a _) -> a) m
+         oTy = U $ (size (undefined :: ix)) * (baseTypeLength aTy)
+         aTy = tyRep (error "matrixSignalSignalMatrix" :: a)
 
 
 
-<<<<<<< HEAD
-signalMatrixBoolToSignalUnsigned :: (Size ix,OpType (Matrix ix Bool), Enum ix) => Signal (Matrix ix Bool) -> Signal (Unsigned ix)
+
+signalMatrixBoolToSignalUnsigned :: forall ix. (Enum ix, Size ix) => Signal (Matrix ix Bool) -> Signal (Unsigned ix)
 signalMatrixBoolToSignalUnsigned  x =
 	o0 $ entity1 (Name "Matrix" "signalMatrixBoolToSignalUnsigned") inputs [Var "o0"] fn x
-=======
-signalMatrixBoolToSignalUnsigned :: (Enum ix, Size ix) => Signal (Matrix ix Bool) -> Signal (Unsigned ix)
-signalMatrixBoolToSignalUnsigned  x =
-	o0 $ entity1 (Name "Matrix" "signalMatrixBoolToSignalUnsigned") inputs [Var "o0"] tyeqs fn x
->>>>>>> 8b84ea86
 	where allNames = inputs ++ [Var "o0"]
 	      inputs   = map Var ["i0"]
 	      fn = U.fromMatrix
+              oTy = U (size (undefined :: ix))
 
 --instance BitRep Signed where
---instance (Size ix, OpType (Matrix ix Bool)) =>  BitRep Unsigned where
-instance   BitRep Unsigned where
+instance BitRep Unsigned where
   toBoolMatrix sig = forAll $ \ i -> testABit sig (fromEnum i)
-  fromBoolMatrix = signalMatrixBoolToSignalUnsigned . matrixSignalBoolToSignalMatrixBool
+  fromBoolMatrix = signalMatrixBoolToSignalUnsigned . matrixSignalToSignalMatrix
 
 
-<<<<<<< HEAD
 -- instance Size ix => TyRep (Matrix ix Bool) where
 --   tyRep m = U (size (error "TyRep(Matrix ix Bool)" :: ix))
 
-instance Size ix => OpType (Matrix ix Bool) where
-  bitTypeOf _ = U (size (undefined :: ix))
-  op _ _  = error "OpType (Matrix ix Bool)"
-  initVal = error "initVal (Matix ix Bool)"
+instance (OpType a, Size ix) => OpType (Matrix ix a) where
+  bitTypeOf _ =  U (size (undefined :: ix) * baseTypeLength (tyRep (undefined :: a)))
+  op _ _  = error "OpType (Matrix ix a)"
+  initVal = error "initVal (Matix ix a)"
 
-instance Size ix => OpType (Matrix ix (Signal Bool)) where
-  bitTypeOf _ = U (size (undefined :: ix))
+instance (OpType a, Size ix) => OpType (Matrix ix (Signal a)) where
+  bitTypeOf _ = U (size (undefined :: ix) * baseTypeLength (tyRep (undefined :: a)))
   op _ _  = error "OpType (Matrix ix (Signal Bool))"
-  initVal = error "initVal (Matix ix (Signal Bool))"
-=======
->>>>>>> 8b84ea86
+  initVal = error "initVal (Matix ix (Signal Bool))"