--- conflicted
+++ resolved
@@ -17,12 +17,6 @@
 import Language.KansasLava.Stream as S
 
 import Control.Applicative
-<<<<<<< HEAD
-import Control.Monad
-import Prelude hiding (zipWith,zipWith3)
-import Data.Monoid
-import Test.QuickCheck
-=======
 import Data.Sized.Unsigned as UNSIGNED
 import Data.Sized.Signed as SIGNED
 import Data.Sized.Sampled as SAMPLED
@@ -496,7 +490,6 @@
     atanh s@(Signal s1)         = Signal $ Wire $ Entity (op s "atanh") [s1]
     acosh s@(Signal s1)         = Signal $ Wire $ Entity (op s "acosh") [s1]
 -}
->>>>>>> dc8b8672
 
 class Explode e where
   type Ex e
@@ -577,29 +570,4 @@
 
 -}
 
-<<<<<<< HEAD
-instance Traversable Seq where
-  traverse f (a :~ as) = (:~) <$> traverse f a <*> traverse f as
-  traverse f (Constant a) = Constant <$> traverse f a
-
--- So we can generate arbitrary sequences for QuickCheck.
-instance (Arbitrary a) => Arbitrary (Seq a) where
-    arbitrary = sized seq
-        where
-            seq 0 = Constant <$> arbitrary
-            seq n = (:~) <$> arbitrary <*> (seq (n - 1))
-    -- TODO: shrink?
-
--- Would be really nice if we could test Seq for equality. I'm going to add
--- this approximation for now, but it's obviously just a hack.
-instance (Eq a, Show a) => Eq (Seq a) where
-    x == y = show x == show y
-
--- Test whether a sequence is 'equal' to itself.
-prop_SeqEqSelf s = s == s
-    where types = s::(Seq Bool)
-
--- What else could we assert about sequences?
-=======
--}
->>>>>>> dc8b8672
+-}